import { path } from '../dependencies.ts';

const __envData: Map<string, string> = new Map();

export type MemoryInfo = {
  total: number;
  free: number;
  available: number;
  swap: {
    total: number;
    free: number;
  };
};

export type HumanSizes = 'B' | 'KB' | 'MB' | 'GB' | 'TB';

export const Sysinfo = {
  /**
   * getVendor
   * Get the operating system vendor. Example apple, microsoft etc
   *
   * @returns string The OS Vendor
   */
  getVendor: function (): string {
    return Deno.build.vendor;
  },

  /**
   * getArch
   * Gets the system architecture
   *
   * @returns string the underlying architecture example x86_64 etc
   */
  getArch: function (): string {
    return Deno.build.arch;
  },

  /**
   * getOs
   * Gets the operating system name
   *
   * @returns string Returns the operating system name
   */
  getOs: function ():
    | 'windows'
    | 'darwin'
    | 'linux'
    | 'freebsd'
    | 'netbsd'
    | 'aix'
    | 'solaris'
    | 'illumos' {
    return Deno.build.os;
  },

  /**
   * getMemory
   *
   * Returns the memory information.
   *
   * @param size HumanSize Human understandable sizes.
   * @returns Promise<MemoryInfo>
   */
  getMemory: async function (size: HumanSizes = 'B') {
    const mem: MemoryInfo = {
      total: 0,
      free: 0,
      available: 0,
      swap: {
        total: 0,
        free: 0,
      },
    };
    let sizeCalc = 1;
    switch (size) {
      case 'TB':
        sizeCalc = 1024 * 1024 * 1024;
        break;
      case 'GB':
        sizeCalc = 1024 * 1024;
        break;
      case 'MB':
        sizeCalc = 1024;
        break;
      case 'KB':
        sizeCalc = 1;
        break;
      default:
      case 'B':
        sizeCalc = 1 / 1024;
        break;
    }
    try {
<<<<<<< HEAD
      const checkEnv = await Deno.permissions.query({
        name: 'sys',
        kind: 'systemMemoryInfo',
      });
=======
      const checkEnv = await Deno.permissions.query({ name: 'env' });
>>>>>>> a0b223da
      if (checkEnv.state === 'granted') {
        const memInfo = Deno.systemMemoryInfo();
        mem.available = memInfo.available / sizeCalc;
        mem.free = memInfo.free / sizeCalc;
        mem.total = memInfo.total / sizeCalc;
        mem.swap.total = memInfo.swapTotal / sizeCalc;
        mem.swap.free = memInfo.swapFree / sizeCalc;
      }
    } catch (e) {
      // Supress error
      console.log(e);
    }
    return (mem.total === 0) ? undefined : mem;
  },

  /**
   * getLoad
   *
   * Returns the load average for the past 1, 5 and 15 minutes. This requires the unstable (`--unstable`)
   * flag to be enabled. If not set, will return undefined
   *
   * @returns Promise<Array<number> | undefined> return 1, 5 and 15 minute load average
   */
  getLoad: async function (): Promise<Array<number> | undefined> {
    try {
      const checkEnv = await Deno.permissions.query({
        name: 'sys',
        kind: 'loadavg',
      });
      if (checkEnv.state === 'granted') {
        return await Deno.loadavg();
      }
    } catch (e) {
      // supress error
      console.log(e);
    }
    return undefined;
  },

  /**
   * getPid
   *
   * Return the current process id of the runtime
   *
   * @returns number The process id
   */
  getPid: function (): number {
    return Deno.pid;
  },

  /**
   * getHostname
   * Gets the hostname of the operating system
   *
   * @returns string The hostname or blank if execution rights are not present
   */
<<<<<<< HEAD
  getHostname: function () {
    return Deno.hostname();
=======
  getHostname: async function () {
    const checkRun = await Deno.permissions.query({ name: 'run' });
    let hostName!: string;
    if (checkRun.state === 'granted') {
      try {
        const ifconfig = new Deno.Command('cmd', {
          args: ['cmd', '/c', 'hostname'],
          stdout: 'piped',
        });
        const child = await ifconfig.spawn();
        const { success } = await child.status;
        if (success) {
          const { stdout } = await child.output();
          hostName = new TextDecoder().decode(stdout).trim();
        }
      } catch {
        // Supress error
      }
    }
    // Disabling this to avoid --unstable
    // else {
    //   const checkEnv = await Deno.permissions.query({ name: "env" });
    //   if (checkEnv.state === "granted") {
    //     hostName = Deno.hostname();
    //   }
    // }
    return hostName;
>>>>>>> a0b223da
  },

  /**
   * getIP
   * Returns the IP address assigned to the system.
   *
   * @param onlyPublic {boolean} get only public ip address
   * @returns Promise<string | undefined> The IP address assigned to the system
   */
<<<<<<< HEAD
  getIP: async function (onlyPublic = false): Promise<string[]> {
    try {
      const checkEnv = await Deno.permissions.query({
        name: 'sys',
        kind: 'networkInterfaces',
      });
      if (checkEnv.state === 'granted') {
        const networks = Deno.networkInterfaces();
        const ipAddress = Object.values(networks)
          .flat()
          .filter((network) => {
            if (onlyPublic === true && network.family === 'IPv4') {
              const regex =
                /(^192\.168\.([0-9]|[0-9][0-9]|[0-2][0-5][0-5])\.([0-9]|[0-9][0-9]|[0-2][0-5][0-5])$)|(^172\.([1][6-9]|[2][0-9]|[3][0-1])\.([0-9]|[0-9][0-9]|[0-2][0-5][0-5])\.([0-9]|[0-9][0-9]|[0-2][0-5][0-5])$)|(^10\.([0-9]|[0-9][0-9]|[0-2][0-5][0-5])\.([0-9]|[0-9][0-9]|[0-2][0-5][0-5])\.([0-9]|[0-9][0-9]|[0-2][0-5][0-5])$)/;
              return regex.test(network.address);
=======
  getIP: async function (): Promise<string | undefined> {
    const isWin = Deno.build.os === 'windows',
      command = isWin ? ['cmd', '/c', 'ipconfig'] : ['ifconfig'],
      checkRun = await Deno.permissions.query({ name: 'run' });
    let ip!: string;
    if (checkRun.state === 'granted') {
      try {
        const ifconfig = new Deno.Command('cmd', {
          args: command,
          stdout: 'piped',
        });
        const child = await ifconfig.spawn();
        const { success } = await child.status;
        if (success) {
          const { code, stdout } = await child.output();
          const text = new TextDecoder().decode(stdout);
          if (isWin) {
            const addrs = text.match(
              new RegExp('ipv4.+([0-9]+.){3}[0-9]+', 'gi'),
            );
            const temp = addrs
              ? addrs[0].match(new RegExp('([0-9]+.){3}[0-9]+', 'g'))
              : undefined;
            const addr = temp ? temp[0] : undefined;
            await Deno.close(code);
            if (!addr) {
              throw new Error('Could not resolve local adress.');
            }
            return addr;
          } else {
            const addrs = text.match(
              new RegExp('inet (addr:)?([0-9]*.){3}[0-9]*', 'g'),
            );
            await Deno.close(code);
            if (!addrs || !addrs.some((x) => !x.startsWith('inet 127'))) {
              throw new Error('Could not resolve local adress.');
>>>>>>> a0b223da
            }
            return true;
          })
          .map((network) => network.address);
        return ipAddress;
      }
    } catch (e) {
      // supress error
      console.log(e);
    }
    return [];
  },

  /**
   * _loadEnv
   *
   * Loads the environment variables. This requires permission --allow-env to be set
   *
   * @protected
   */
  _loadEnv: async function (location = './') {
    if (__envData.size === 0) {
      // First load from .env file if found
      const file = path.join(location, '.env');
      const checkRun = await Deno.permissions.query({
        name: 'read',
        path: file,
      });
      if (checkRun.state === 'granted') {
        try {
          const data = new TextDecoder().decode(await Deno.readFile(file)),
            lines = data.split('\n'),
            pattern = new RegExp(/^\s*([\w.-]+)\s*=\s*(.*)?\s*$/),
            isQuoted = new RegExp(/^('|")[^\1].*(\1)$/);
          lines.forEach((line) => {
            if (pattern.test(line)) {
              const record = line.match(pattern),
                [_, key, value] = record as string[];
              __envData.set(
                key,
                (((isQuoted.test(value)) ? value.slice(1, -1) : value) || '')
                  .trim(),
              );
            }
          });
        } catch {
          // Suppress error
        }
      }
      try {
        const checkEnv = await Deno.permissions.query({ name: 'env' });
        if (checkEnv.state === 'granted') {
          for (const [key, value] of Object.entries(Deno.env.toObject())) {
            __envData.set(key, value);
          }
        }
      } catch {
        // Supress error
      }
    }
  },

  /**
   * getEnv
   *
   * Returns an Environment variable (if set). This requires permission --allow-env
   *
   * @param name string The ENV parameter to get
   * @returns string | undefined Value if found, else undefined
   */
  getEnv: async function (name: string): Promise<string | undefined> {
    await this._loadEnv();
    if (__envData.has(name)) {
      return __envData.get(name);
    }
    return undefined;
  },

  getAllEnv: async function (): Promise<Map<string, string>> {
    await this._loadEnv();
    return __envData;
  },

  /**
   * hasEnv
   *
   * Check if an ENV parameter exists. This will load the env data and then check.
   * It will require --allow-env to have been set
   *
   * @param name string The ENV parameter name to check
   * @returns boolean True if exists, else false
   */
  hasEnv: async function (name: string): Promise<boolean> {
    await this._loadEnv();
    return __envData.has(name);
  },
};

console.log(Sysinfo.getIP());<|MERGE_RESOLUTION|>--- conflicted
+++ resolved
@@ -91,14 +91,10 @@
         break;
     }
     try {
-<<<<<<< HEAD
       const checkEnv = await Deno.permissions.query({
         name: 'sys',
         kind: 'systemMemoryInfo',
       });
-=======
-      const checkEnv = await Deno.permissions.query({ name: 'env' });
->>>>>>> a0b223da
       if (checkEnv.state === 'granted') {
         const memInfo = Deno.systemMemoryInfo();
         mem.available = memInfo.available / sizeCalc;
@@ -155,38 +151,8 @@
    *
    * @returns string The hostname or blank if execution rights are not present
    */
-<<<<<<< HEAD
   getHostname: function () {
     return Deno.hostname();
-=======
-  getHostname: async function () {
-    const checkRun = await Deno.permissions.query({ name: 'run' });
-    let hostName!: string;
-    if (checkRun.state === 'granted') {
-      try {
-        const ifconfig = new Deno.Command('cmd', {
-          args: ['cmd', '/c', 'hostname'],
-          stdout: 'piped',
-        });
-        const child = await ifconfig.spawn();
-        const { success } = await child.status;
-        if (success) {
-          const { stdout } = await child.output();
-          hostName = new TextDecoder().decode(stdout).trim();
-        }
-      } catch {
-        // Supress error
-      }
-    }
-    // Disabling this to avoid --unstable
-    // else {
-    //   const checkEnv = await Deno.permissions.query({ name: "env" });
-    //   if (checkEnv.state === "granted") {
-    //     hostName = Deno.hostname();
-    //   }
-    // }
-    return hostName;
->>>>>>> a0b223da
   },
 
   /**
@@ -196,7 +162,6 @@
    * @param onlyPublic {boolean} get only public ip address
    * @returns Promise<string | undefined> The IP address assigned to the system
    */
-<<<<<<< HEAD
   getIP: async function (onlyPublic = false): Promise<string[]> {
     try {
       const checkEnv = await Deno.permissions.query({
@@ -212,44 +177,6 @@
               const regex =
                 /(^192\.168\.([0-9]|[0-9][0-9]|[0-2][0-5][0-5])\.([0-9]|[0-9][0-9]|[0-2][0-5][0-5])$)|(^172\.([1][6-9]|[2][0-9]|[3][0-1])\.([0-9]|[0-9][0-9]|[0-2][0-5][0-5])\.([0-9]|[0-9][0-9]|[0-2][0-5][0-5])$)|(^10\.([0-9]|[0-9][0-9]|[0-2][0-5][0-5])\.([0-9]|[0-9][0-9]|[0-2][0-5][0-5])\.([0-9]|[0-9][0-9]|[0-2][0-5][0-5])$)/;
               return regex.test(network.address);
-=======
-  getIP: async function (): Promise<string | undefined> {
-    const isWin = Deno.build.os === 'windows',
-      command = isWin ? ['cmd', '/c', 'ipconfig'] : ['ifconfig'],
-      checkRun = await Deno.permissions.query({ name: 'run' });
-    let ip!: string;
-    if (checkRun.state === 'granted') {
-      try {
-        const ifconfig = new Deno.Command('cmd', {
-          args: command,
-          stdout: 'piped',
-        });
-        const child = await ifconfig.spawn();
-        const { success } = await child.status;
-        if (success) {
-          const { code, stdout } = await child.output();
-          const text = new TextDecoder().decode(stdout);
-          if (isWin) {
-            const addrs = text.match(
-              new RegExp('ipv4.+([0-9]+.){3}[0-9]+', 'gi'),
-            );
-            const temp = addrs
-              ? addrs[0].match(new RegExp('([0-9]+.){3}[0-9]+', 'g'))
-              : undefined;
-            const addr = temp ? temp[0] : undefined;
-            await Deno.close(code);
-            if (!addr) {
-              throw new Error('Could not resolve local adress.');
-            }
-            return addr;
-          } else {
-            const addrs = text.match(
-              new RegExp('inet (addr:)?([0-9]*.){3}[0-9]*', 'g'),
-            );
-            await Deno.close(code);
-            if (!addrs || !addrs.some((x) => !x.startsWith('inet 127'))) {
-              throw new Error('Could not resolve local adress.');
->>>>>>> a0b223da
             }
             return true;
           })
