--- conflicted
+++ resolved
@@ -139,14 +139,10 @@
     const start = performance.now(),
       result: QueryResult<T> = {
         type: this._getQueryType(sql),
-<<<<<<< HEAD
-        sql: sql.trim().replaceAll(/\r\n|\n|\r/g, " ").replaceAll(/\s+|\t/g, ' '),
-=======
         sql: sql.trim().replaceAll(/\r\n|\n|\r/g, " ").replaceAll(
           /\s+|\t/g,
           " ",
         ),
->>>>>>> 2d5eb26d
         time: 0,
         totalRows: 0,
       };
