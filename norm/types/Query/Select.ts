<<<<<<< HEAD
import type { TableDefinition, ModelDefinition } from '../Definitions/mod.ts';
=======
import type { ModelDefinition, TableDefinition } from '../Definitions/mod.ts';
>>>>>>> ee6211d0
import type { BaseQuery } from './Base.ts';
import type { QueryFilters } from './Filters.ts';

export type QueryPagination = {
  limit?: number;
  offset?: number;
};

export type QuerySorting<TD extends TableDefinition = TableDefinition> = {
  // orderBy?: {
  //   [C in keyof TD['columns']]?: 'ASC' | 'DESC';
  // }
  orderBy: [keyof TD['columns'], 'ASC' | 'DESC'][];
};

export type SelectQuery<
<<<<<<< HEAD
  MD extends ModelDefinition = ModelDefinition,
  TN extends keyof MD = keyof MD
> =
  & BaseQuery<MD>
  & QueryPagination
  & QuerySorting<MD[TN]>
  & {
    where?: QueryFilters<MD[TN]>;
    project?: {
      [CN in keyof MD[TN]['columns']]?: boolean;
    };
  };
=======
  DM extends ModelDefinition = ModelDefinition,
  TN extends keyof DM = keyof DM,
> = BaseQuery<DM, TN> & QueryPagination & QuerySorting<DM[TN]> & {
  filter?: QueryFilters<DM[TN]>;
};
>>>>>>> ee6211d0
<|MERGE_RESOLUTION|>--- conflicted
+++ resolved
@@ -1,8 +1,4 @@
-<<<<<<< HEAD
-import type { TableDefinition, ModelDefinition } from '../Definitions/mod.ts';
-=======
 import type { ModelDefinition, TableDefinition } from '../Definitions/mod.ts';
->>>>>>> ee6211d0
 import type { BaseQuery } from './Base.ts';
 import type { QueryFilters } from './Filters.ts';
 
@@ -19,23 +15,8 @@
 };
 
 export type SelectQuery<
-<<<<<<< HEAD
-  MD extends ModelDefinition = ModelDefinition,
-  TN extends keyof MD = keyof MD
-> =
-  & BaseQuery<MD>
-  & QueryPagination
-  & QuerySorting<MD[TN]>
-  & {
-    where?: QueryFilters<MD[TN]>;
-    project?: {
-      [CN in keyof MD[TN]['columns']]?: boolean;
-    };
-  };
-=======
   DM extends ModelDefinition = ModelDefinition,
   TN extends keyof DM = keyof DM,
 > = BaseQuery<DM, TN> & QueryPagination & QuerySorting<DM[TN]> & {
   filter?: QueryFilters<DM[TN]>;
-};
->>>>>>> ee6211d0
+};