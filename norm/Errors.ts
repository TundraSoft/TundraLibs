--- conflicted
+++ resolved
@@ -1,152 +1,109 @@
-import { QueryType } from "./types/mod.ts";
+import {QueryType} from "./types/mod.ts";
 
 export class NormError extends Error {
-  protected _module = "norm";
-  protected _dialect: string;
-  protected _config: string;
+    protected _module = "norm";
+    protected _dialect: string;
+    protected _config: string;
 
-  constructor(message: string, config = "-", dialect = "-") {
-<<<<<<< HEAD
-    super(`[module='norm' config='${config}' dialect='${dialect}] ${message}`);
-=======
-    super(`[module='norm' config='${config}' dialect='${dialect}'] ${message}`);
->>>>>>> cbb4e756
-    this._dialect = dialect;
-    this._config = config;
-    Object.setPrototypeOf(this, NormError.prototype);
-  }
+    constructor(message: string, config = "-", dialect = "-") {
+        super(`[module='norm' config='${config}' dialect='${dialect}'] ${message}`);
+        this._dialect = dialect;
+        this._config = config;
+        Object.setPrototypeOf(this, NormError.prototype);
+    }
 
-  get module(): string {
-    return this._module;
-  }
+    get module(): string {
+        return this._module;
+    }
 
-  get dialect(): string {
-    return this._dialect;
-  }
+    get dialect(): string {
+        return this._dialect;
+    }
 
-  get config(): string {
-    return this._config;
-  }
+    get config(): string {
+        return this._config;
+    }
 }
 
 export class ConfigNotFound extends NormError {
-  constructor(config: string) {
-    super(`Could not find connection config with the name ${config}`, config);
-    Object.setPrototypeOf(this, ConfigNotFound.prototype);
-  }
+    constructor(config: string) {
+        super(`Could not find connection config with the name ${config}`, config);
+        Object.setPrototypeOf(this, ConfigNotFound.prototype);
+    }
 }
 
 export class ConnectionError extends NormError {
-  constructor(message: string, config: string, dialect: string) {
-<<<<<<< HEAD
-    super(dialect, config, message);
-=======
-    super(message, config, dialect);
->>>>>>> cbb4e756
-    Object.setPrototypeOf(this, ConnectionError.prototype);
-  }
+    constructor(message: string, config: string, dialect: string) {
+        super(message, config, dialect);
+        Object.setPrototypeOf(this, ConnectionError.prototype);
+    }
 }
 
 export class QueryError extends NormError {
-  constructor(
-    query: string,
-    type: QueryType,
-    config: string,
-    dialect: string,
-  ) {
-<<<<<<< HEAD
-    super(dialect, config, `Error executing ${type} query: ${query}`);
-=======
-    super(`Error executing ${type} query: ${query}`, config, dialect);
->>>>>>> cbb4e756
-    Object.setPrototypeOf(this, QueryError.prototype);
-  }
+    constructor(
+        query: string,
+        type: QueryType,
+        config: string,
+        dialect: string,
+    ) {
+        super(`Error executing ${type} query: ${query}`, config, dialect);
+        Object.setPrototypeOf(this, QueryError.prototype);
+    }
 }
 
 export class ModelError extends Error {
-  protected _module = "norm";
-  protected _model: string;
-  protected _dbConn: string;
+    protected _module = "norm";
+    protected _model: string;
+    protected _dbConn: string;
 
-  constructor(message: string, model = "-", dbConn = "-") {
-    super(`[module='norm' model='${model}' conn='${dbConn}] ${message}`);
-    this._model = model;
-    this._dbConn = dbConn;
-    Object.setPrototypeOf(this, ModelError.prototype);
-  }
+    constructor(message: string, model = "-", dbConn = "-") {
+        super(`[module='norm' model='${model}' conn='${dbConn}] ${message}`);
+        this._model = model;
+        this._dbConn = dbConn;
+        Object.setPrototypeOf(this, ModelError.prototype);
+    }
 
-  get module(): string {
-    return this._module;
-  }
+    get module(): string {
+        return this._module;
+    }
 
-  get model(): string {
-    return this._model;
-<<<<<<< HEAD
-=======
-  }
+    get model(): string {
+        return this._model;
+    }
 
-  get dbConn(): string {
-    return this._dbConn;
->>>>>>> cbb4e756
-  }
-
-<<<<<<< HEAD
-  get dbConn(): string {
-    return this._dbConn;
-  }
+    get dbConn(): string {
+        return this._dbConn;
+    }
 }
 
 export class ModelPermission extends ModelError {
-  constructor(permission: string, model: string, dbConn: string) {
-    super(
-      `Permission to perform ${permission} is not available`,
-      model,
-      dbConn,
-    );
-    Object.setPrototypeOf(this, ModelPermission.prototype);
-  }
+    constructor(permission: string, model: string, dbConn: string) {
+        super(
+            `Permission to perform ${permission} is not available`,
+            model,
+            dbConn,
+        );
+        Object.setPrototypeOf(this, ModelPermission.prototype);
+    }
 }
 
 export class ModelNotNull extends ModelError {
-  constructor(column: string, model: string, dbConn: string) {
-    super(`Column ${column} is not nullable`, model, dbConn);
-    Object.setPrototypeOf(this, ModelNotNull.prototype);
-  }
+    constructor(column: string, model: string, dbConn: string) {
+        super(`Column ${column} is not nullable`, model, dbConn);
+        Object.setPrototypeOf(this, ModelNotNull.prototype);
+    }
 }
 
 export class ModelPrimaryKeyUpdate extends ModelError {
-  constructor(column: string, model: string, dbConn: string) {
-    super(`Primary key column ${column} cannot be updated`, model, dbConn);
-=======
-export class ModelPermission extends ModelError {
-  constructor(permission: string, model: string, dbConn: string) {
-    super(
-      `Permission to perform ${permission} is not available`,
-      model,
-      dbConn,
-    );
-    Object.setPrototypeOf(this, ModelPermission.prototype);
-  }
-}
-
-export class ModelNotNull extends ModelError {
-  constructor(column: string, model: string, dbConn: string) {
-    super(`Column ${column} is not nullable`, model, dbConn);
-    Object.setPrototypeOf(this, ModelNotNull.prototype);
-  }
-}
-
-export class ModelPrimaryKeyUpdate extends ModelError {
-  constructor(column: string, model: string, dbConn: string) {
-    super(`Primary key column ${column} cannot be updated`, model, dbConn);
-    Object.setPrototypeOf(this, ModelPrimaryKeyUpdate.prototype);
-  }
+    constructor(column: string, model: string, dbConn: string) {
+        super(`Primary key column ${column} cannot be updated`, model, dbConn);
+        Object.setPrototypeOf(this, ModelPrimaryKeyUpdate.prototype);
+    }
 }
 
 export class ModelUniqueKeyViolation extends ModelError {
-  constructor(uniqueKey: string, model: string, dbConn: string) {
-    super(`Unique Key ${uniqueKey} violation`, model, dbConn);
->>>>>>> cbb4e756
-    Object.setPrototypeOf(this, ModelPrimaryKeyUpdate.prototype);
-  }
+    constructor(uniqueKey: string, model: string, dbConn: string) {
+        super(`Unique Key ${uniqueKey} violation`, model, dbConn);
+        Object.setPrototypeOf(this, ModelPrimaryKeyUpdate.prototype);
+    }
 }