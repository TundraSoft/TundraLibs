export const PostgresQueryTranslatorConfig = {
  escapeIdentifier: '"',
  dataTypes: {
    'INT': 'INTEGER',
    'INTEGER': 'INTEGER',
    'SMALLINT': 'INTEGER',
    'TINYINT': 'INTEGER',
    'BIGINT': 'BIGINT',
    'REAL': 'REAL',
    'FLOAT': 'FLOAT',
    'DOUBLE PRECISION': 'DOUBLE',
    'DOUBLE': 'DOUBLE',
    'NUMERIC': 'NUMERIC',
    'NUMBER': 'NUMERIC',
    'DECIMAL': 'DECIMAL',
    'MONEY': 'DECIMAL',
    // Boolean
    'BIT': 'BOOLEAN',
    'BOOLEAN': 'BOOLEAN',
    'BINARY': 'BOOLEAN',
    // String
    'CHAR': 'CHAR',
    'CHARACTER': 'CHAR',
    'VARCHAR': 'VARCHAR',
    'NVARCHAR': 'VARCHAR',
    'NCHAR': 'CHAR',
    'CHARACTER VARYING': 'VARCHAR',
    'TEXT': 'TEXT',
    // Date & Time
    'DATE': 'DATE',
    'DATE_Z': 'DATE',
    'TIME': 'TIME',
    'TIME_Z': 'TIMEZ',
    'DATETIME': 'DATETIME',
    'DATETIME_Z': 'DATETIMEZ',
    'TIMESTAMP': 'TIMESTAMP',
    'TIMESTAMP_Z': 'TIMESTAMPZ',
    // Special
    'BLOB': 'BLOB',
    'UUID': 'UUID',
    'JSON': 'JSON',
    'ARRAY': 'VARCHAR[]',
    'ARRAY_STRING': 'VARCHAR[]',
    'ARRAY_INTEGER': 'INTEGER[]',
    'ARRAY_BIGINT': 'BIGINT[]',
    'ARRAY_DECIMAL': 'DECIMAL[]',
    'ARRAY_BOOLEAN': 'BOOLEAN[]',
    'ARRAY_DATE': 'DATE[]',
    'ARRAY_DATE_Z': 'DATEZ[]',
    'AUTO_INCREMENT': 'SERIAL',
    'SERIAL': 'SERIAL',
    'SMALLSERIAL': 'SMALLSERIAL',
    'BIGSERIAL': 'BIGSERIAL',
  },
<<<<<<< HEAD
  capabilities: {
    supportsDistribution: true,
    supportsPartitioning: true,
    supportsAddPrimaryKey: true,
    supportsAddUniqueConstraint: true,
    supportsAddForeignKey: true,
=======
  supportsDistribution: true,
  supportsPartitioning: true,

  select(): string {
    /*
    SELECT "Customers".*,
        json_agg(json_build_object('II', "Session"."Sessions"."Id", 'LIVE', "Session"."Sessions"."Active")) AS "Sessions"
    FROM "Customer"."Customers"
        JOIN "Session"."Sessions" ON ("Session"."Sessions"."CustomerId" = "Customer"."Customers"."Id")
    WHERE "Customer"."Customers"."CustId" = 20230215000071
    GROUP BY "Customers"."Id", "Customers"."OrganisationCode"
    LIMIT 10;
    */
    return '';
>>>>>>> 54121710
  },
};<|MERGE_RESOLUTION|>--- conflicted
+++ resolved
@@ -52,16 +52,13 @@
     'SMALLSERIAL': 'SMALLSERIAL',
     'BIGSERIAL': 'BIGSERIAL',
   },
-<<<<<<< HEAD
   capabilities: {
     supportsDistribution: true,
     supportsPartitioning: true,
     supportsAddPrimaryKey: true,
     supportsAddUniqueConstraint: true,
     supportsAddForeignKey: true,
-=======
-  supportsDistribution: true,
-  supportsPartitioning: true,
+  },
 
   select(): string {
     /*
@@ -74,6 +71,5 @@
     LIMIT 10;
     */
     return '';
->>>>>>> 54121710
   },
 };