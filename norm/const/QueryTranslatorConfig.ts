import type {
  ColumnDefinition,
  ForeignKeyDefinition,
  PartitionDefinition,
  QueryFilters,
  QueryPagination, 
  QuerySorting
} from '../types/mod.ts';

type SelectStatement = {
  table: Array<string | undefined>;
  project: Record<string, string>;
  filter?: QueryFilters;
  relations?: Record<string, SelectRelation>;
  pagination?: QueryPagination;
  sort?: Record<string, 'ASC' | 'DESC'>
}
type SelectRelation = SelectStatement & {
  relationShip: QueryFilters;
}
export const QueryTranslatorConfig = {
  escapeIdentifier: '"',
  quoteIdentifier: "'",
  cascade: {
    database: true,
    schema: true,
  },
  dataTypes: {
    'INT': 'INTEGER',
    'INTEGER': 'INTEGER',
    'SMALLINT': 'SMALLINT',
    'TINYINT': 'TINYINT',
    'BIGINT': 'BIGINT',
    'REAL': 'REAL',
    'FLOAT': 'FLOAT',
    'DOUBLE PRECISION': 'DOUBLE',
    'DOUBLE': 'DOUBLE',
    'NUMERIC': 'DECIMAL',
    'NUMBER': 'DECIMAL',
    'DECIMAL': 'DECIMAL',
    'MONEY': 'DECIMAL',
    // Boolean
    'BIT': 'BOOLEAN',
    'BOOLEAN': 'BOOLEAN',
    'BINARY': 'BOOLEAN',
    // String
    'CHAR': 'CHAR',
    'CHARACTER': 'CHAR',
    'VARCHAR': 'VARCHAR',
    'NVARCHAR': 'VARCHAR',
    'NCHAR': 'CHAR',
    'CHARACTER VARYING': 'VARCHAR',
    'TEXT': 'TEXT',
    // Date & Time
    'DATE': 'DATE',
    'DATE_Z': 'DATE',
    'TIME': 'TIME',
    'TIME_Z': 'TIME',
    'DATETIME': 'DATETIME',
    'DATETIME_Z': 'DATETIME',
    'TIMESTAMP': 'TIMESTAMP',
    'TIMESTAMP_Z': 'TIMESTAMP',
    // Special
    'BLOB': 'BLOB',
    'UUID': 'UUID',
    'JSON': 'JSON',
    'ARRAY': 'VARCHAR[]',
    'ARRAY_STRING': 'VARCHAR[]',
    'ARRAY_INTEGER': 'INTEGER[]',
    'ARRAY_BIGINT': 'BIGINT[]',
    'ARRAY_DECIMAL': 'DECIMAL[]',
    'ARRAY_BOOLEAN': 'BOOLEAN[]',
    'ARRAY_DATE': 'DATE[]',
    'ARRAY_DATE_Z': 'DATE[]',
    'AUTO_INCREMENT': 'SERIAL',
    'SERIAL': 'SERIAL',
    'SMALLSERIAL': 'SMALLSERIAL',
    'BIGSERIAL': 'BIGSERIAL',
  },
  capabilities: {
    supportsDistribution: false,
    supportsPartitioning: false,
    supportsAddPrimaryKey: false,
    supportsAddUniqueConstraint: false,
    supportsAddForeignKey: false,
  },
  escape: (value: Array<string | undefined>): string => {
    const escapeIdentifier = QueryTranslatorConfig.escapeIdentifier;
    const replceRegEx = new RegExp(`${escapeIdentifier}`, 'g');
    const val = value.filter((v) => v !== undefined).reverse().join('.');
    return val.replace(replceRegEx, '').split('.').map((v) =>
      `${escapeIdentifier}${v}${escapeIdentifier}`
    ).join('.');
  },
  // deno-lint-ignore no-explicit-any
  quoteValue(value: any): string {
    if (
      typeof value === null || typeof value === 'function' ||
      typeof value === 'symbol' || typeof value === 'undefined' ||
      String(value).toUpperCase() === 'NULL'
    ) {
      return 'NULL';
    }
    if (value === false) {
      return 'FALSE';
    }
    if (value === true) {
      return 'TRUE';
    }
    if (typeof value === 'number' || typeof value === 'bigint') {
      return value + '';
    }
    if (value instanceof Date) {
      return this.quoteValue(`${value.toISOString()}`);
    }
    if (value instanceof Array || Array.isArray(value)) {
      return 'ARRAY [' + value.map((v) => this.quoteValue(v)).join(',') + ']';
    }
    if (typeof value === 'object') {
      value = JSON.stringify(value);
    } else {
      value += '';
    }
    // This handles DB Function calls
    if (value.substr(0, 2) === '${') {
      return value.substr(2, value.length - 3);
    }
    // Escape quotes already present
    const findRegEx = new RegExp(QueryTranslatorConfig.quoteIdentifier, 'g'),
      replace = QueryTranslatorConfig.quoteIdentifier +
        QueryTranslatorConfig.quoteIdentifier;
    // return `'${value.replace(/'/g, "''")}'`;
    return `${QueryTranslatorConfig.quoteIdentifier}${
      value.replace(findRegEx, replace)
    }${QueryTranslatorConfig.quoteIdentifier}`;
  },

  //#region Query Generators
<<<<<<< HEAD
  select: (
    table: Array<string | undefined>,
    project: Record<string, string>,
    _filter?: QueryFilters,
    // relations?: {
    //   [key: string]: {
    //     table: Array<string | undefined>;
    //     columns: Record<string, string>;
    //     relationShip: {
    //       [key: string]: string;
    //     };
    //     project?: Record<string, string>;
    //     filter?: QueryFilters;
    //   };
    // },
  ): string => {
    // SELECT MAIN.X, json_agg(json_build_object(ALIAS, JOIN.COL...)) AS ALIAS FROM MAIN AS MAIN LEFT JOIN JOIN AS JOIN ON MAIN.COL = JOIN.COL GROUP BY MAIN.COL
    // Grouping in PG is the PK in main table
    const _tableName = QueryTranslatorConfig.escape(table),
      _selectList = Object.entries(project).map(([key, value]) =>
        `${QueryTranslatorConfig.escape([value])} AS ${
          QueryTranslatorConfig.escape([key])
        }`
      ),
      _joinList: string[] = [];
    // if (relations && Object.keys(relations).length > 0) {
    // }
    return '';
  },
=======
  select: (select: SelectStatement): string => {
    // SELECT MAIN.X, json_agg(json_build_object(ALIAS, JOIN.COL...)) AS ALIAS FROM MAIN AS MAIN LEFT JOIN JOIN AS JOIN ON MAIN.COL = JOIN.COL GROUP BY MAIN.COL
    // Grouping in PG is the PK in main table
    const tableAlias = select.table[0], 
      tableName = QueryTranslatorConfig.escape(select.table), 
      selectCols: string[] = [],
      joins: string[] = [],
      groupBy: string[] = [], 
      sort: string[] = [], 
      filters: string[] = [];
    Object.entries(select.project).forEach(([key, value]) => {
      selectCols.push(`${QueryTranslatorConfig.escape([key, tableAlias])} AS ${
        QueryTranslatorConfig.escape([value])
      }`);
    });
    // Add the PK to the group by

    // Process sort for main table
    if(select.sort) {
      Object.entries(select.sort).forEach(([key, value]) => {
        sort.push(`${QueryTranslatorConfig.escape([key, tableAlias])} ${
          value === 'ASC' ? 'ASC' : 'DESC'
        }`);
      });
    }
    
    if(select.filter) {
      filters.push(QueryTranslatorConfig.where(select.filter, 'AND', tableAlias));
    }
>>>>>>> 23e37abc

    if(select.relations) {
      Object.entries(select.relations).forEach(([key, value]) => {
        // Create the join
        const relAlias = key, 
          joinCondition = QueryTranslatorConfig.where(value.relationShip, 'AND', tableAlias), 
          relTableName = QueryTranslatorConfig.escape(value.table), 
          relColumns: string[] = [];
        Object.entries(value.project).forEach(([key, value]) => {
          relColumns.push(`${QueryTranslatorConfig.escape([value])}`);
          relColumns.push(`${QueryTranslatorConfig.escape([key, relAlias])}`);
        });
        selectCols.push(`json_agg(json_build_object(${relColumns.join(', ')})) AS ${QueryTranslatorConfig.escape([relAlias])}`);
        joins.push(`LEFT JOIN ${relTableName} AS ${relAlias} ON ${joinCondition}`);
        if(value.filter) {
          filters.push(QueryTranslatorConfig.where(value.filter, 'AND', relAlias));
        }
      });
    }
    
    return `SELECT ${selectCols.join(', ')} FROM ${tableName} AS ${QueryTranslatorConfig.escape([tableAlias])} ${joins.join(' ')} ${filters.length > 0 ? `WHERE ${filters.join(' AND ')}` : ''} GROUP BY ${groupBy.join(', ')} ORDER BY ${sort.join(', ')};`;
  },
  
  insert: (
    table: Array<string | undefined>,
    columns: string[],
    values: Record<string, unknown>[],
    project: Record<string, string>,
  ): string => {
    // Move this to config
    const returning = ` RETURNING ${
      Object.entries(project).map(([key, value]) =>
        `${QueryTranslatorConfig.escape([key])} AS ${
          QueryTranslatorConfig.escape([value])
        }`
      ).join(', ')
    }`;
    return `INSERT INTO ${QueryTranslatorConfig.escape(table)} (${
      columns.map((c) => QueryTranslatorConfig.escape([c])).join(', ')
    }) VALUES (${
      values.map((v) =>
        Object.values(v).map((c) => QueryTranslatorConfig.quoteValue(c)).join(
          ', ',
        )
      ).join('), (')
    })${returning};`;
  },

  update: (
    table: Array<string | undefined>,
    values: Record<string, unknown>,
    project: Record<string, string>,
    filter?: QueryFilters,
  ): string => {
    const returning = ` RETURNING ${
      Object.entries(project).map(([key, value]) =>
        `${QueryTranslatorConfig.escape([key])} AS ${
          QueryTranslatorConfig.escape([value])
        }`
      ).join(', ')
    }`;
    const where = filter ? ` WHERE ${QueryTranslatorConfig.where(filter)}` : '';
    return `UPDATE ${QueryTranslatorConfig.escape(table)} SET ${
      Object.entries(values).map(([key, value]) =>
        `${QueryTranslatorConfig.escape([key])} = ${
          QueryTranslatorConfig.quoteValue(value)
        }`
      ).join(', ')
    }${where}${returning};`;
  },

  delete: (table: Array<string | undefined>, filter?: QueryFilters): string => {
    const where = filter ? ` WHERE ${QueryTranslatorConfig.where(filter)}` : '';
    return `DELETE FROM ${QueryTranslatorConfig.escape(table)}${where};`;
  },

  where: (filter: QueryFilters, joiner = 'AND', tableAlias?: string): string => {
    const ret: string[] = [];
    if (Array.isArray(filter)) {
      filter.forEach((f) => {
        ret.push(QueryTranslatorConfig.where(f, joiner, tableAlias));
      });
    } else {
      // Ok if the key is $and or $or then its a sub query
      const keys = Object.keys(filter);
      for (const key of keys) {
        if (key === '$and' || key === '$or') {
          ret.push(
            `${
              QueryTranslatorConfig.where(
                filter[key] as unknown as QueryFilters,
                key === '$and' ? 'AND' : 'OR',
                tableAlias
              )
            }`,
          );
        } else {
          // Ok, now we need to check if the value is an object or not
          const value = filter[key];
          if (
            value instanceof Object &&
            (!(value instanceof Date) || !(value instanceof Array))
          ) {
            for (
              const [operator, operatorValue] of Object.entries(
                value,
              )
            ) {
              // const actValue = (operatorValue as string).startsWith('$') ? columns[operatorValue as string] : operatorValue;
              switch (operator) {
                case '$eq':
                  ret.push(
                    `${QueryTranslatorConfig.escape([key, tableAlias])} = ${
                      QueryTranslatorConfig.quoteValue(operatorValue)
                    }`,
                  );
                  break;
                case '$ne':
                  ret.push(
                    `${QueryTranslatorConfig.escape([key, tableAlias])} != ${
                      QueryTranslatorConfig.quoteValue(operatorValue)
                    }`,
                  );
                  break;
                case '$gt':
                  ret.push(
                    `${QueryTranslatorConfig.escape([key, tableAlias])} > ${
                      QueryTranslatorConfig.quoteValue(operatorValue)
                    }`,
                  );
                  break;
                case '$gte':
                  ret.push(
                    `${QueryTranslatorConfig.escape([key, tableAlias])} >= ${
                      QueryTranslatorConfig.quoteValue(operatorValue)
                    }`,
                  );
                  break;
                case '$lt':
                  ret.push(
                    `${QueryTranslatorConfig.escape([key, tableAlias])} < ${
                      QueryTranslatorConfig.quoteValue(operatorValue)
                    }`,
                  );
                  break;
                case '$lte':
                  ret.push(
                    `${QueryTranslatorConfig.escape([key, tableAlias])} <= ${
                      QueryTranslatorConfig.quoteValue(operatorValue)
                    }`,
                  );
                  break;
                case '$in':
                  ret.push(
                    `${QueryTranslatorConfig.escape([key, tableAlias])} IN (${
                      operatorValue.map((v: unknown) =>
                        QueryTranslatorConfig.quoteValue(v)
                      ).join(', ')
                    })`,
                  );
                  break;
                case '$nin':
                  ret.push(
                    `${QueryTranslatorConfig.escape([key, tableAlias])} NOT IN (${
                      operatorValue.map((v: unknown) =>
                        QueryTranslatorConfig.quoteValue(v)
                      ).join(', ')
                    })`,
                  );
                  break;
                default:
                  throw new Error(`Unknown Operator ${operator}`);
              }
            }
          } else {
            ret.push(
              `${QueryTranslatorConfig.escape([key, tableAlias])} = ${
                QueryTranslatorConfig.quoteValue(value)
              }`,
            );
          }
          // if(typeof filter[key] === 'object') {
          //   // Ok, now we need to check if the value is an object or not
          //   const subKeys = Object.keys(filter[key]);
          //   for(const subKey of subKeys) {
          //     ret.push(`${this._escape(key)} ${subKey} ${this._escape(filter[key][subKey])}`);
          //   }
          // }
        }
      }
    }
    return `( ${ret.join(` ${joiner} `)} )`;
  },

  truncate: (table: Array<string | undefined>): string => {
    return `TRUNCATE TABLE ${QueryTranslatorConfig.escape(table)};`;
  },

  createSchema: (schema: string): string => {
    return `CREATE SCHEMA IF NOT EXISTS ${
      QueryTranslatorConfig.escape([schema])
    };`;
  },

  dropSchema: (schema: string): string => {
    return `DROP SCHEMA IF EXISTS ${QueryTranslatorConfig.escape([schema])};`;
  },

  createPrimaryKey: (
    table: Array<string | undefined>,
    primaryKeys: Array<string> | undefined,
  ): string | undefined => {
    if (primaryKeys && primaryKeys.length > 0) {
      if (QueryTranslatorConfig.capabilities.supportsAddPrimaryKey) {
        return `ALTER TABLE ${
          QueryTranslatorConfig.escape(table)
        } ADD PRIMARY KEY (${
          primaryKeys.map((pk) => QueryTranslatorConfig.escape([pk])).join(', ')
        });`;
      } else {
        return `PRIMARY KEY (${
          primaryKeys.map((pk) => QueryTranslatorConfig.escape([pk])).join(', ')
        })`;
      }
    }
  },

  createUniqueConstraints: (
    table: Array<string | undefined>,
    uniqueKeys?: Record<string, Array<string>>,
  ): Array<string> => {
    const result: Array<string> = [];
    if (uniqueKeys) {
      for (const [key, value] of Object.entries(uniqueKeys)) {
        if (QueryTranslatorConfig.capabilities.supportsAddUniqueConstraint) {
          result.push(
            `ALTER TABLE ${
              QueryTranslatorConfig.escape(table)
            } ADD CONSTRAINT ${QueryTranslatorConfig.escape([key])} UNIQUE (${
              value.map((pk) => QueryTranslatorConfig.escape([pk])).join(', ')
            });`,
          );
        } else {
          result.push(
            `CONSTRAINT ${QueryTranslatorConfig.escape([key])} UNIQUE (${
              value.map((pk) => QueryTranslatorConfig.escape([pk])).join(', ')
            })`,
          );
        }
      }
    }
    return result;
  },

  createForeignKeys: (
    table: Array<string | undefined>,
    foreignKeys?: Record<string, ForeignKeyDefinition>,
  ): Array<string> => {
    const result: Array<string> = [];
    if (foreignKeys) {
      for (const [key, value] of Object.entries(foreignKeys)) {
        const refTable = QueryTranslatorConfig.escape([
          value.table,
          value.schema,
        ]);
        const refColumns = Object.values(value.columnMap);
        if (QueryTranslatorConfig.capabilities.supportsAddForeignKey) {
          result.push(
            `ALTER TABLE ${
              QueryTranslatorConfig.escape(table)
            } ADD CONSTRAINT ${
              QueryTranslatorConfig.escape([key])
            } FOREIGN KEY (${
              Object.keys(value.columnMap).map((pk) =>
                QueryTranslatorConfig.escape([pk])
              ).join(', ')
            }) REFERENCES ${refTable} (${
              refColumns.map((pk) => QueryTranslatorConfig.escape([pk])).join(
                ', ',
              )
            }) ON DELETE ${value.onDelete || 'RESTRICT'} ON UPDATE ${
              value.onUpdate || 'RESTRICT'
            };`,
          );
        } else {
          result.push(
            `FOREIGN KEY (${
              Object.keys(value.columnMap).map((pk) =>
                QueryTranslatorConfig.escape([pk])
              ).join(', ')
            }) REFERENCES ${refTable}(${
              refColumns.map((pk) => QueryTranslatorConfig.escape([pk])).join(
                ', ',
              )
            }) ON DELETE ${value.onDelete || 'RESTRICT'} ON UPDATE ${
              value.onUpdate || 'RESTRICT'
            }`,
          );
        }
      }
    }
    return result;
  },

  distributeTable: (
    table: Array<string | undefined>,
    spec: boolean | Array<string> | undefined,
  ): string | undefined => {
    if (QueryTranslatorConfig.capabilities.supportsDistribution && spec) {
      if (typeof spec === 'boolean') {
        return `create_reference_table(${QueryTranslatorConfig.escape(table)})`;
      } else {
        return `create_distributed_table(${
          QueryTranslatorConfig.escape(table)
        }, ${spec.map((s) => QueryTranslatorConfig.escape([s])).join(', ')}))`;
      }
    }
  },

  createTable: (
    table: Array<string | undefined>,
    columns: Array<ColumnDefinition>,
    primaryKeys?: Array<string>,
    uniqueKeys?: Record<string, Array<string>>,
    foreignKeys?: Record<string, ForeignKeyDefinition>,
    partitions?: PartitionDefinition,
    distribution?: boolean | Array<string>,
  ): Array<string> => {
    const result: Array<string> = [];
    // Check if there is a serial, bigserial or auto_increment column
    const containsSerial = columns.some((c) =>
      ['SERIAL', 'SMALLSERIAL', 'BIGSERIAL', 'AUTO_INCREMENT'].includes(c.type)
    );
    const pkQuery = QueryTranslatorConfig.createPrimaryKey(table, primaryKeys);
    // Column Definitions
    let tblDef = `CREATE TABLE IF NOT EXISTS ${
      QueryTranslatorConfig.escape(table)
    } (${
      columns.map((c) => {
        const colName = QueryTranslatorConfig.escape([c.name]);
        const dataType = QueryTranslatorConfig
          .dataTypes[c.type as keyof typeof QueryTranslatorConfig.dataTypes];
        const length = c.length
          ? (typeof c.length === 'number'
            ? `(${c.length})`
            : `(${c.length.precision},${c.length.scale})`)
          : '';
        const nullable = c.nullable ? 'NULL' : 'NOT NULL';
        const isSerial = [
          'SERIAL',
          'SMALLSERIAL',
          'BIGSERIAL',
          'AUTO_INCREMENT',
        ].includes(c.type);
        const primary = isSerial ? 'PRIMARY KEY' : '';
        const defval = c.defaults && c.defaults.create
          ? `DEFAULT ${c.defaults.create}`
          : '';
        const comments = c.comments ? `COMMENT '${c.comments}'` : '';
        return `${colName} ${dataType}${length} ${primary} ${nullable} ${defval} ${comments}`;
      }).concat(
        (!containsSerial &&
            !QueryTranslatorConfig.capabilities.supportsAddPrimaryKey)
          ? (pkQuery ? [pkQuery] : [])
          : [],
      ).concat(
        QueryTranslatorConfig.capabilities.supportsAddForeignKey
          ? []
          : QueryTranslatorConfig.createForeignKeys(table, foreignKeys),
      ).concat(
        QueryTranslatorConfig.capabilities.supportsAddUniqueConstraint
          ? []
          : QueryTranslatorConfig.createUniqueConstraints(table, uniqueKeys),
      ).join(', ')
    });`;
    // Partitions
    if (QueryTranslatorConfig.capabilities.supportsPartitioning && partitions) {
      tblDef += ` PARTITION BY ${partitions.type} (${
        partitions.columns.map((c) => QueryTranslatorConfig.escape([c])).join(
          ', ',
        )
      })`;
    }
    result.push(tblDef);
    // Primary Key
    if (
      QueryTranslatorConfig.capabilities.supportsAddPrimaryKey &&
      !containsSerial
    ) {
      if (pkQuery) {
        result.push(pkQuery);
      }
    }
    // Unique Keys
    if (QueryTranslatorConfig.capabilities.supportsAddUniqueConstraint) {
      result.push(
        ...QueryTranslatorConfig.createUniqueConstraints(table, uniqueKeys),
      );
    }
    // Foreign Keys
    if (QueryTranslatorConfig.capabilities.supportsAddForeignKey) {
      result.push(
        ...QueryTranslatorConfig.createForeignKeys(table, foreignKeys),
      );
    }
    // Distribution
    const distQuery = QueryTranslatorConfig.distributeTable(
      table,
      distribution,
    );
    if (distQuery) {
      result.push(distQuery);
    }
    return result;
  },

  dropTable: (table: string, schema?: string): string => {
    return `DROP TABLE IF EXISTS ${
      QueryTranslatorConfig.escape([table, schema])
    };`;
  },

  renameTable: (
    newName: Array<string | undefined>,
    oldName: Array<string | undefined>,
  ): string => {
    return `ALTER TABLE ${QueryTranslatorConfig.escape(oldName)} RENAME TO ${
      QueryTranslatorConfig.escape(newName)
    };`;
  },

  dropColumn: (name: string, table: string, schema?: string): string => {
    return `ALTER TABLE ${
      QueryTranslatorConfig.escape([table, schema])
    } DROP COLUMN ${QueryTranslatorConfig.escape([name])};`;
  },

  renameColumn: (
    newName: string,
    oldName: string,
    table: string,
    schema?: string,
  ): string => {
    return `ALTER TABLE ${
      QueryTranslatorConfig.escape([table, schema])
    } RENAME COLUMN ${QueryTranslatorConfig.escape([oldName])} TO ${
      QueryTranslatorConfig.escape([newName])
    };`;
  },
  //#endregion Query Generators
};

const sel = QueryTranslatorConfig.select({
  table: ['Customers', 'Customer'], 
  project: { OrganisationCode: 'OrganisationCode', CustId: 'CustId', Verified: 'MobileVerified', JoinDate: 'JoinDate' }, 
  filter: { JoinDate: { $gt: '2023-02-01 00:00:00' } }, 
  relations: {
    'Statuses': {
      table: ['Status', 'Customer'],
      project: {
        OrganisationCode: 'OrganisationCode', CustId: 'CustId', PlatformKYC: 'PlatformKYC'
      },
      relationShip: {
        CustId: 'CustId', 
        OrganisationCode: 'OrganisationCode'
      },
    },
   }
});

console.log(sel);<|MERGE_RESOLUTION|>--- conflicted
+++ resolved
@@ -3,8 +3,8 @@
   ForeignKeyDefinition,
   PartitionDefinition,
   QueryFilters,
-  QueryPagination, 
-  QuerySorting
+  QueryPagination,
+  //QuerySorting,
 } from '../types/mod.ts';
 
 type SelectStatement = {
@@ -13,11 +13,11 @@
   filter?: QueryFilters;
   relations?: Record<string, SelectRelation>;
   pagination?: QueryPagination;
-  sort?: Record<string, 'ASC' | 'DESC'>
-}
+  sort?: Record<string, 'ASC' | 'DESC'>;
+};
 type SelectRelation = SelectStatement & {
   relationShip: QueryFilters;
-}
+};
 export const QueryTranslatorConfig = {
   escapeIdentifier: '"',
   quoteIdentifier: "'",
@@ -136,90 +136,80 @@
   },
 
   //#region Query Generators
-<<<<<<< HEAD
-  select: (
-    table: Array<string | undefined>,
-    project: Record<string, string>,
-    _filter?: QueryFilters,
-    // relations?: {
-    //   [key: string]: {
-    //     table: Array<string | undefined>;
-    //     columns: Record<string, string>;
-    //     relationShip: {
-    //       [key: string]: string;
-    //     };
-    //     project?: Record<string, string>;
-    //     filter?: QueryFilters;
-    //   };
-    // },
-  ): string => {
-    // SELECT MAIN.X, json_agg(json_build_object(ALIAS, JOIN.COL...)) AS ALIAS FROM MAIN AS MAIN LEFT JOIN JOIN AS JOIN ON MAIN.COL = JOIN.COL GROUP BY MAIN.COL
-    // Grouping in PG is the PK in main table
-    const _tableName = QueryTranslatorConfig.escape(table),
-      _selectList = Object.entries(project).map(([key, value]) =>
-        `${QueryTranslatorConfig.escape([value])} AS ${
-          QueryTranslatorConfig.escape([key])
-        }`
-      ),
-      _joinList: string[] = [];
-    // if (relations && Object.keys(relations).length > 0) {
-    // }
-    return '';
-  },
-=======
   select: (select: SelectStatement): string => {
     // SELECT MAIN.X, json_agg(json_build_object(ALIAS, JOIN.COL...)) AS ALIAS FROM MAIN AS MAIN LEFT JOIN JOIN AS JOIN ON MAIN.COL = JOIN.COL GROUP BY MAIN.COL
     // Grouping in PG is the PK in main table
-    const tableAlias = select.table[0], 
-      tableName = QueryTranslatorConfig.escape(select.table), 
+    const tableAlias = select.table[0],
+      tableName = QueryTranslatorConfig.escape(select.table),
       selectCols: string[] = [],
       joins: string[] = [],
-      groupBy: string[] = [], 
-      sort: string[] = [], 
+      groupBy: string[] = [],
+      sort: string[] = [],
       filters: string[] = [];
     Object.entries(select.project).forEach(([key, value]) => {
-      selectCols.push(`${QueryTranslatorConfig.escape([key, tableAlias])} AS ${
-        QueryTranslatorConfig.escape([value])
-      }`);
+      selectCols.push(
+        `${QueryTranslatorConfig.escape([key, tableAlias])} AS ${
+          QueryTranslatorConfig.escape([value])
+        }`,
+      );
     });
     // Add the PK to the group by
 
     // Process sort for main table
-    if(select.sort) {
+    if (select.sort) {
       Object.entries(select.sort).forEach(([key, value]) => {
-        sort.push(`${QueryTranslatorConfig.escape([key, tableAlias])} ${
-          value === 'ASC' ? 'ASC' : 'DESC'
-        }`);
+        sort.push(
+          `${QueryTranslatorConfig.escape([key, tableAlias])} ${
+            value === 'ASC' ? 'ASC' : 'DESC'
+          }`,
+        );
       });
     }
-    
-    if(select.filter) {
-      filters.push(QueryTranslatorConfig.where(select.filter, 'AND', tableAlias));
-    }
->>>>>>> 23e37abc
-
-    if(select.relations) {
+
+    if (select.filter) {
+      filters.push(
+        QueryTranslatorConfig.where(select.filter, 'AND', tableAlias),
+      );
+    }
+
+    if (select.relations) {
       Object.entries(select.relations).forEach(([key, value]) => {
         // Create the join
-        const relAlias = key, 
-          joinCondition = QueryTranslatorConfig.where(value.relationShip, 'AND', tableAlias), 
-          relTableName = QueryTranslatorConfig.escape(value.table), 
+        const relAlias = key,
+          joinCondition = QueryTranslatorConfig.where(
+            value.relationShip,
+            'AND',
+            tableAlias,
+          ),
+          relTableName = QueryTranslatorConfig.escape(value.table),
           relColumns: string[] = [];
         Object.entries(value.project).forEach(([key, value]) => {
           relColumns.push(`${QueryTranslatorConfig.escape([value])}`);
           relColumns.push(`${QueryTranslatorConfig.escape([key, relAlias])}`);
         });
-        selectCols.push(`json_agg(json_build_object(${relColumns.join(', ')})) AS ${QueryTranslatorConfig.escape([relAlias])}`);
-        joins.push(`LEFT JOIN ${relTableName} AS ${relAlias} ON ${joinCondition}`);
-        if(value.filter) {
-          filters.push(QueryTranslatorConfig.where(value.filter, 'AND', relAlias));
+        selectCols.push(
+          `json_agg(json_build_object(${relColumns.join(', ')})) AS ${
+            QueryTranslatorConfig.escape([relAlias])
+          }`,
+        );
+        joins.push(
+          `LEFT JOIN ${relTableName} AS ${relAlias} ON ${joinCondition}`,
+        );
+        if (value.filter) {
+          filters.push(
+            QueryTranslatorConfig.where(value.filter, 'AND', relAlias),
+          );
         }
       });
     }
-    
-    return `SELECT ${selectCols.join(', ')} FROM ${tableName} AS ${QueryTranslatorConfig.escape([tableAlias])} ${joins.join(' ')} ${filters.length > 0 ? `WHERE ${filters.join(' AND ')}` : ''} GROUP BY ${groupBy.join(', ')} ORDER BY ${sort.join(', ')};`;
-  },
-  
+
+    return `SELECT ${selectCols.join(', ')} FROM ${tableName} AS ${
+      QueryTranslatorConfig.escape([tableAlias])
+    } ${joins.join(' ')} ${
+      filters.length > 0 ? `WHERE ${filters.join(' AND ')}` : ''
+    } GROUP BY ${groupBy.join(', ')} ORDER BY ${sort.join(', ')};`;
+  },
+
   insert: (
     table: Array<string | undefined>,
     columns: string[],
@@ -273,7 +263,11 @@
     return `DELETE FROM ${QueryTranslatorConfig.escape(table)}${where};`;
   },
 
-  where: (filter: QueryFilters, joiner = 'AND', tableAlias?: string): string => {
+  where: (
+    filter: QueryFilters,
+    joiner = 'AND',
+    tableAlias?: string,
+  ): string => {
     const ret: string[] = [];
     if (Array.isArray(filter)) {
       filter.forEach((f) => {
@@ -289,7 +283,7 @@
               QueryTranslatorConfig.where(
                 filter[key] as unknown as QueryFilters,
                 key === '$and' ? 'AND' : 'OR',
-                tableAlias
+                tableAlias,
               )
             }`,
           );
@@ -360,7 +354,9 @@
                   break;
                 case '$nin':
                   ret.push(
-                    `${QueryTranslatorConfig.escape([key, tableAlias])} NOT IN (${
+                    `${
+                      QueryTranslatorConfig.escape([key, tableAlias])
+                    } NOT IN (${
                       operatorValue.map((v: unknown) =>
                         QueryTranslatorConfig.quoteValue(v)
                       ).join(', ')
@@ -650,21 +646,28 @@
 };
 
 const sel = QueryTranslatorConfig.select({
-  table: ['Customers', 'Customer'], 
-  project: { OrganisationCode: 'OrganisationCode', CustId: 'CustId', Verified: 'MobileVerified', JoinDate: 'JoinDate' }, 
-  filter: { JoinDate: { $gt: '2023-02-01 00:00:00' } }, 
+  table: ['Customers', 'Customer'],
+  project: {
+    OrganisationCode: 'OrganisationCode',
+    CustId: 'CustId',
+    Verified: 'MobileVerified',
+    JoinDate: 'JoinDate',
+  },
+  filter: { JoinDate: { $gt: '2023-02-01 00:00:00' } },
   relations: {
     'Statuses': {
       table: ['Status', 'Customer'],
       project: {
-        OrganisationCode: 'OrganisationCode', CustId: 'CustId', PlatformKYC: 'PlatformKYC'
+        OrganisationCode: 'OrganisationCode',
+        CustId: 'CustId',
+        PlatformKYC: 'PlatformKYC',
       },
       relationShip: {
-        CustId: 'CustId', 
-        OrganisationCode: 'OrganisationCode'
+        CustId: 'CustId',
+        OrganisationCode: 'OrganisationCode',
       },
     },
-   }
+  },
 });
 
 console.log(sel);