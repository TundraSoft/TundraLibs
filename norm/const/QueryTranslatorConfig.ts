import type {
  ColumnDefinition,
  ForeignKeyDefinition,
  PartitionDefinition,
  QueryFilters,
} from '../types/mod.ts';
export const QueryTranslatorConfig = {
  escapeIdentifier: '"',
  quoteIdentifier: "'",
  cascade: {
    database: true,
    schema: true,
  },
  dataTypes: {
    'INT': 'INTEGER',
    'INTEGER': 'INTEGER',
    'SMALLINT': 'SMALLINT',
    'TINYINT': 'TINYINT',
    'BIGINT': 'BIGINT',
    'REAL': 'REAL',
    'FLOAT': 'FLOAT',
    'DOUBLE PRECISION': 'DOUBLE',
    'DOUBLE': 'DOUBLE',
    'NUMERIC': 'DECIMAL',
    'NUMBER': 'DECIMAL',
    'DECIMAL': 'DECIMAL',
    'MONEY': 'DECIMAL',
    // Boolean
    'BIT': 'BOOLEAN',
    'BOOLEAN': 'BOOLEAN',
    'BINARY': 'BOOLEAN',
    // String
    'CHAR': 'CHAR',
    'CHARACTER': 'CHAR',
    'VARCHAR': 'VARCHAR',
    'NVARCHAR': 'VARCHAR',
    'NCHAR': 'CHAR',
    'CHARACTER VARYING': 'VARCHAR',
    'TEXT': 'TEXT',
    // Date & Time
    'DATE': 'DATE',
    'DATE_Z': 'DATE',
    'TIME': 'TIME',
    'TIME_Z': 'TIME',
    'DATETIME': 'DATETIME',
    'DATETIME_Z': 'DATETIME',
    'TIMESTAMP': 'TIMESTAMP',
    'TIMESTAMP_Z': 'TIMESTAMP',
    // Special
    'BLOB': 'BLOB',
    'UUID': 'UUID',
    'JSON': 'JSON',
    'ARRAY': 'VARCHAR[]',
    'ARRAY_STRING': 'VARCHAR[]',
    'ARRAY_INTEGER': 'INTEGER[]',
    'ARRAY_BIGINT': 'BIGINT[]',
    'ARRAY_DECIMAL': 'DECIMAL[]',
    'ARRAY_BOOLEAN': 'BOOLEAN[]',
    'ARRAY_DATE': 'DATE[]',
    'ARRAY_DATE_Z': 'DATE[]',
    'AUTO_INCREMENT': 'SERIAL',
    'SERIAL': 'SERIAL',
    'SMALLSERIAL': 'SMALLSERIAL',
    'BIGSERIAL': 'BIGSERIAL',
  },
  capabilities: {
    supportsDistribution: false,
    supportsPartitioning: false,
    supportsAddPrimaryKey: false,
    supportsAddUniqueConstraint: false,
    supportsAddForeignKey: false,
  },
  escape: (value: Array<string | undefined>): string => {
    const escapeIdentifier = QueryTranslatorConfig.escapeIdentifier;
    const replceRegEx = new RegExp(`${escapeIdentifier}`, 'g');
    const val = value.filter((v) => v !== undefined).reverse().join('.');
    return val.replace(replceRegEx, '').split('.').map((v) =>
      `${escapeIdentifier}${v}${escapeIdentifier}`
    ).join('.');
  },
  // deno-lint-ignore no-explicit-any
  quoteValue(value: any): string {
    if (
      typeof value === null || typeof value === 'function' ||
      typeof value === 'symbol' || typeof value === 'undefined' ||
      String(value).toUpperCase() === 'NULL'
    ) {
      return 'NULL';
    }
    if (value === false) {
      return 'FALSE';
    }
    if (value === true) {
      return 'TRUE';
    }
    if (typeof value === 'number' || typeof value === 'bigint') {
      return value + '';
    }
    if (value instanceof Date) {
      return this.quoteValue(`${value.toISOString()}`);
    }
    if (value instanceof Array || Array.isArray(value)) {
      return 'ARRAY [' + value.map((v) => this.quoteValue(v)).join(',') + ']';
    }
    if (typeof value === 'object') {
      value = JSON.stringify(value);
    } else {
      value += '';
    }
    // This handles DB Function calls
    if (value.substr(0, 2) === '${') {
      return value.substr(2, value.length - 3);
    }
    // Escape quotes already present
    const findRegEx = new RegExp(QueryTranslatorConfig.quoteIdentifier, 'g'),
      replace = QueryTranslatorConfig.quoteIdentifier +
        QueryTranslatorConfig.quoteIdentifier;
    // return `'${value.replace(/'/g, "''")}'`;
    return `${QueryTranslatorConfig.quoteIdentifier}${
      value.replace(findRegEx, replace)
    }${QueryTranslatorConfig.quoteIdentifier}`;
  },

  //#region Query Generators
<<<<<<< HEAD
  select: (): string => {
=======
  select: (
    table: Array<string | undefined>,
    project: Record<string, string>,
    filter?: QueryFilters,
    relations?: {
      [key: string]: {
        table: Array<string | undefined>;
        columns: Record<string, string>;
        relationShip: {
          [key: string]: string;
        };
        project?: Record<string, string>;
        filter?: QueryFilters;
      };
    },
  ): string => {
>>>>>>> 54121710
    // SELECT MAIN.X, json_agg(json_build_object(ALIAS, JOIN.COL...)) AS ALIAS FROM MAIN AS MAIN LEFT JOIN JOIN AS JOIN ON MAIN.COL = JOIN.COL GROUP BY MAIN.COL
    // Grouping in PG is the PK in main table
    const tableName = QueryTranslatorConfig.escape(table),
      selectList = Object.entries(project).map(([key, value]) =>
        `${QueryTranslatorConfig.escape([value])} AS ${
          QueryTranslatorConfig.escape([key])
        }`
      ),
      joinList: string[] = [];
    if (relations && Object.keys(relations).length > 0) {
    }
    return '';
  },

  insert: (
    table: Array<string | undefined>,
    columns: string[],
    values: Record<string, unknown>[],
    project: Record<string, string>,
  ): string => {
    // Move this to config
    const returning = ` RETURNING ${
      Object.entries(project).map(([key, value]) =>
        `${QueryTranslatorConfig.escape([key])} AS ${
          QueryTranslatorConfig.escape([value])
        }`
      ).join(', ')
    }`;
    return `INSERT INTO ${QueryTranslatorConfig.escape(table)} (${
      columns.map((c) => QueryTranslatorConfig.escape([c])).join(', ')
    }) VALUES (${
      values.map((v) =>
        Object.values(v).map((c) => QueryTranslatorConfig.quoteValue(c)).join(
          ', ',
        )
      ).join('), (')
    })${returning};`;
  },

  update: (
    table: Array<string | undefined>,
    values: Record<string, unknown>,
    project: Record<string, string>,
    filter?: QueryFilters,
  ): string => {
    const returning = ` RETURNING ${
      Object.entries(project).map(([key, value]) =>
        `${QueryTranslatorConfig.escape([key])} AS ${
          QueryTranslatorConfig.escape([value])
        }`
      ).join(', ')
    }`;
    const where = filter ? ` WHERE ${QueryTranslatorConfig.where(filter)}` : '';
    return `UPDATE ${QueryTranslatorConfig.escape(table)} SET ${
      Object.entries(values).map(([key, value]) =>
        `${QueryTranslatorConfig.escape([key])} = ${
          QueryTranslatorConfig.quoteValue(value)
        }`
      ).join(', ')
    }${where}${returning};`;
  },

  delete: (table: Array<string | undefined>, filter?: QueryFilters): string => {
    const where = filter ? ` WHERE ${QueryTranslatorConfig.where(filter)}` : '';
    return `DELETE FROM ${QueryTranslatorConfig.escape(table)}${where};`;
  },

  where: (filter: QueryFilters, joiner = 'AND'): string => {
    const ret: string[] = [];
    if (Array.isArray(filter)) {
      filter.forEach((f) => {
        ret.push(QueryTranslatorConfig.where(f, joiner));
      });
    } else {
      // Ok if the key is $and or $or then its a sub query
      const keys = Object.keys(filter);
      for (const key of keys) {
        if (key === '$and' || key === '$or') {
          ret.push(
            `${
              QueryTranslatorConfig.where(
                filter[key] as unknown as QueryFilters,
                key === '$and' ? 'AND' : 'OR',
              )
            }`,
          );
        } else {
          // Ok, now we need to check if the value is an object or not
          const value = filter[key];
          if (
            value instanceof Object &&
            (!(value instanceof Date) || !(value instanceof Array))
          ) {
            for (
              const [operator, operatorValue] of Object.entries(
                value,
              )
            ) {
              // const actValue = (operatorValue as string).startsWith('$') ? columns[operatorValue as string] : operatorValue;
              switch (operator) {
                case '$eq':
                  ret.push(
                    `${QueryTranslatorConfig.escape([key])} = ${
                      QueryTranslatorConfig.quoteValue(operatorValue)
                    }`,
                  );
                  break;
                case '$ne':
                  ret.push(
                    `${QueryTranslatorConfig.escape([key])} != ${
                      QueryTranslatorConfig.quoteValue(operatorValue)
                    }`,
                  );
                  break;
                case '$gt':
                  ret.push(
                    `${QueryTranslatorConfig.escape([key])} > ${
                      QueryTranslatorConfig.quoteValue(operatorValue)
                    }`,
                  );
                  break;
                case '$gte':
                  ret.push(
                    `${QueryTranslatorConfig.escape([key])} >= ${
                      QueryTranslatorConfig.quoteValue(operatorValue)
                    }`,
                  );
                  break;
                case '$lt':
                  ret.push(
                    `${QueryTranslatorConfig.escape([key])} < ${
                      QueryTranslatorConfig.quoteValue(operatorValue)
                    }`,
                  );
                  break;
                case '$lte':
                  ret.push(
                    `${QueryTranslatorConfig.escape([key])} <= ${
                      QueryTranslatorConfig.quoteValue(operatorValue)
                    }`,
                  );
                  break;
                case '$in':
                  ret.push(
                    `${QueryTranslatorConfig.escape([key])} IN (${
                      operatorValue.map((v: unknown) =>
                        QueryTranslatorConfig.quoteValue(v)
                      ).join(', ')
                    })`,
                  );
                  break;
                case '$nin':
                  ret.push(
                    `${QueryTranslatorConfig.escape([key])} NOT IN (${
                      operatorValue.map((v: unknown) =>
                        QueryTranslatorConfig.quoteValue(v)
                      ).join(', ')
                    })`,
                  );
                  break;
                default:
                  throw new Error(`Unknown Operator ${operator}`);
              }
            }
          } else {
            ret.push(
              `${QueryTranslatorConfig.escape([key])} = ${
                QueryTranslatorConfig.quoteValue(value)
              }`,
            );
          }
          // if(typeof filter[key] === 'object') {
          //   // Ok, now we need to check if the value is an object or not
          //   const subKeys = Object.keys(filter[key]);
          //   for(const subKey of subKeys) {
          //     ret.push(`${this._escape(key)} ${subKey} ${this._escape(filter[key][subKey])}`);
          //   }
          // }
        }
      }
    }
    return `( ${ret.join(` ${joiner} `)} )`;
  },

  truncate: (table: Array<string | undefined>): string => {
    return `TRUNCATE TABLE ${QueryTranslatorConfig.escape(table)};`;
  },

  createSchema: (schema: string): string => {
    return `CREATE SCHEMA IF NOT EXISTS ${
      QueryTranslatorConfig.escape([schema])
    };`;
  },

  dropSchema: (schema: string): string => {
    return `DROP SCHEMA IF EXISTS ${QueryTranslatorConfig.escape([schema])};`;
  },

  createPrimaryKey: (
    table: Array<string | undefined>,
    primaryKeys: Array<string> | undefined,
  ): string | undefined => {
    if (primaryKeys && primaryKeys.length > 0) {
      if (QueryTranslatorConfig.capabilities.supportsAddPrimaryKey) {
        return `ALTER TABLE ${
          QueryTranslatorConfig.escape(table)
        } ADD PRIMARY KEY (${
          primaryKeys.map((pk) => QueryTranslatorConfig.escape([pk])).join(', ')
        });`;
      } else {
        return `PRIMARY KEY (${
          primaryKeys.map((pk) => QueryTranslatorConfig.escape([pk])).join(', ')
        })`;
      }
    }
  },

  createUniqueConstraints: (
    table: Array<string | undefined>,
    uniqueKeys?: Record<string, Array<string>>,
  ): Array<string> => {
    const result: Array<string> = [];
    if (uniqueKeys) {
      for (const [key, value] of Object.entries(uniqueKeys)) {
        if (QueryTranslatorConfig.capabilities.supportsAddUniqueConstraint) {
          result.push(
            `ALTER TABLE ${
              QueryTranslatorConfig.escape(table)
            } ADD CONSTRAINT ${QueryTranslatorConfig.escape([key])} UNIQUE (${
              value.map((pk) => QueryTranslatorConfig.escape([pk])).join(', ')
            });`,
          );
        } else {
          result.push(
            `CONSTRAINT ${QueryTranslatorConfig.escape([key])} UNIQUE (${
              value.map((pk) => QueryTranslatorConfig.escape([pk])).join(', ')
            })`,
          );
        }
      }
    }
    return result;
  },

  createForeignKeys: (
    table: Array<string | undefined>,
    foreignKeys?: Record<string, ForeignKeyDefinition>,
  ): Array<string> => {
    const result: Array<string> = [];
    if (foreignKeys) {
      for (const [key, value] of Object.entries(foreignKeys)) {
        const refTable = QueryTranslatorConfig.escape([
          value.table,
          value.schema,
        ]);
        const refColumns = Object.values(value.columnMap);
        if (QueryTranslatorConfig.capabilities.supportsAddForeignKey) {
          result.push(
            `ALTER TABLE ${
              QueryTranslatorConfig.escape(table)
            } ADD CONSTRAINT ${
              QueryTranslatorConfig.escape([key])
            } FOREIGN KEY (${
              Object.keys(value.columnMap).map((pk) =>
                QueryTranslatorConfig.escape([pk])
              ).join(', ')
            }) REFERENCES ${refTable} (${
              refColumns.map((pk) => QueryTranslatorConfig.escape([pk])).join(
                ', ',
              )
            }) ON DELETE ${value.onDelete || 'RESTRICT'} ON UPDATE ${
              value.onUpdate || 'RESTRICT'
            };`,
          );
        } else {
          result.push(
            `FOREIGN KEY (${
              Object.keys(value.columnMap).map((pk) =>
                QueryTranslatorConfig.escape([pk])
              ).join(', ')
            }) REFERENCES ${refTable}(${
              refColumns.map((pk) => QueryTranslatorConfig.escape([pk])).join(
                ', ',
              )
            }) ON DELETE ${value.onDelete || 'RESTRICT'} ON UPDATE ${
              value.onUpdate || 'RESTRICT'
            }`,
          );
        }
      }
    }
    return result;
  },

  distributeTable: (
    table: Array<string | undefined>,
    spec: boolean | Array<string> | undefined,
  ): string | undefined => {
    if (QueryTranslatorConfig.capabilities.supportsDistribution && spec) {
      if (typeof spec === 'boolean') {
        return `create_reference_table(${QueryTranslatorConfig.escape(table)})`;
      } else {
        return `create_distributed_table(${
          QueryTranslatorConfig.escape(table)
        }, ${spec.map((s) => QueryTranslatorConfig.escape([s])).join(', ')}))`;
      }
    }
  },

  createTable: (
    table: Array<string | undefined>,
    columns: Array<ColumnDefinition>,
    primaryKeys?: Array<string>,
    uniqueKeys?: Record<string, Array<string>>,
    foreignKeys?: Record<string, ForeignKeyDefinition>,
    partitions?: PartitionDefinition,
    distribution?: boolean | Array<string>,
  ): Array<string> => {
    const result: Array<string> = [];
    // Check if there is a serial, bigserial or auto_increment column
    const containsSerial = columns.some((c) =>
      ['SERIAL', 'SMALLSERIAL', 'BIGSERIAL', 'AUTO_INCREMENT'].includes(c.type)
    );
    const pkQuery = QueryTranslatorConfig.createPrimaryKey(table, primaryKeys);
    // Column Definitions
    let tblDef = `CREATE TABLE IF NOT EXISTS ${
      QueryTranslatorConfig.escape(table)
    } (${
      columns.map((c) => {
        const colName = QueryTranslatorConfig.escape([c.name]);
        const dataType = QueryTranslatorConfig
          .dataTypes[c.type as keyof typeof QueryTranslatorConfig.dataTypes];
        const length = c.length
          ? (typeof c.length === 'number'
            ? `(${c.length})`
            : `(${c.length.precision},${c.length.scale})`)
          : '';
        const nullable = c.nullable ? 'NULL' : 'NOT NULL';
        const isSerial = [
          'SERIAL',
          'SMALLSERIAL',
          'BIGSERIAL',
          'AUTO_INCREMENT',
        ].includes(c.type);
        const primary = isSerial ? 'PRIMARY KEY' : '';
        const defval = c.defaults && c.defaults.create
          ? `DEFAULT ${c.defaults.create}`
          : '';
        const comments = c.comments ? `COMMENT '${c.comments}'` : '';
        return `${colName} ${dataType}${length} ${primary} ${nullable} ${defval} ${comments}`;
      }).concat(
        (!containsSerial &&
            !QueryTranslatorConfig.capabilities.supportsAddPrimaryKey)
          ? (pkQuery ? [pkQuery] : [])
          : [],
      ).concat(
        QueryTranslatorConfig.capabilities.supportsAddForeignKey
          ? []
          : QueryTranslatorConfig.createForeignKeys(table, foreignKeys),
      ).concat(
        QueryTranslatorConfig.capabilities.supportsAddUniqueConstraint
          ? []
          : QueryTranslatorConfig.createUniqueConstraints(table, uniqueKeys),
      ).join(', ')
    });`;
    // Partitions
    if (QueryTranslatorConfig.capabilities.supportsPartitioning && partitions) {
      tblDef += ` PARTITION BY ${partitions.type} (${
        partitions.columns.map((c) => QueryTranslatorConfig.escape([c])).join(
          ', ',
        )
      })`;
    }
    result.push(tblDef);
    // Primary Key
    if (
      QueryTranslatorConfig.capabilities.supportsAddPrimaryKey &&
      !containsSerial
    ) {
      if (pkQuery) {
        result.push(pkQuery);
      }
    }
    // Unique Keys
    if (QueryTranslatorConfig.capabilities.supportsAddUniqueConstraint) {
      result.push(
        ...QueryTranslatorConfig.createUniqueConstraints(table, uniqueKeys),
      );
    }
    // Foreign Keys
    if (QueryTranslatorConfig.capabilities.supportsAddForeignKey) {
      result.push(
        ...QueryTranslatorConfig.createForeignKeys(table, foreignKeys),
      );
    }
    // Distribution
    const distQuery = QueryTranslatorConfig.distributeTable(
      table,
      distribution,
    );
    if (distQuery) {
      result.push(distQuery);
    }
    return result;
  },

  dropTable: (table: string, schema?: string): string => {
    return `DROP TABLE IF EXISTS ${
      QueryTranslatorConfig.escape([table, schema])
    };`;
  },

  renameTable: (
    newName: Array<string | undefined>,
    oldName: Array<string | undefined>,
  ): string => {
    return `ALTER TABLE ${QueryTranslatorConfig.escape(oldName)} RENAME TO ${
      QueryTranslatorConfig.escape(newName)
    };`;
  },

  dropColumn: (name: string, table: string, schema?: string): string => {
    return `ALTER TABLE ${
      QueryTranslatorConfig.escape([table, schema])
    } DROP COLUMN ${QueryTranslatorConfig.escape([name])};`;
  },

  renameColumn: (
    newName: string,
    oldName: string,
    table: string,
    schema?: string,
  ): string => {
    return `ALTER TABLE ${
      QueryTranslatorConfig.escape([table, schema])
    } RENAME COLUMN ${QueryTranslatorConfig.escape([oldName])} TO ${
      QueryTranslatorConfig.escape([newName])
    };`;
  },
  //#endregion Query Generators
};<|MERGE_RESOLUTION|>--- conflicted
+++ resolved
@@ -122,9 +122,6 @@
   },
 
   //#region Query Generators
-<<<<<<< HEAD
-  select: (): string => {
-=======
   select: (
     table: Array<string | undefined>,
     project: Record<string, string>,
@@ -141,7 +138,6 @@
       };
     },
   ): string => {
->>>>>>> 54121710
     // SELECT MAIN.X, json_agg(json_build_object(ALIAS, JOIN.COL...)) AS ALIAS FROM MAIN AS MAIN LEFT JOIN JOIN AS JOIN ON MAIN.COL = JOIN.COL GROUP BY MAIN.COL
     // Grouping in PG is the PK in main table
     const tableName = QueryTranslatorConfig.escape(table),
