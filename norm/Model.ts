import { AbstractClient } from "./AbstractClient.ts";
import { Database } from "./Database.ts";
import {
  CountQueryOptions,
  CreateTableOptions,
  DataType,
  DefaultValidator,
  DefaultValues,
  // DataTypes,
  DeleteQueryOptions,
  // FilterOperators,
  Filters,
  Generators,
  InsertQueryOptions,
  ModelDefinition,
  ModelPermissions,
  ModelType,
  ModelValidation,
  QueryOptions,
  QueryPagination,
  QueryResult,
  QuerySorting,
  SelectQueryOptions,
  UpdateQueryOptions,
} from "./types/mod.ts";

import {
  GuardianError,
  GuardianProxy,
  // StructValidatorFunction,
} from "../guardian/mod.ts";
import {
  // Guardian,
  Struct,
  // type
} from "../guardian/mod.ts";

import {
<<<<<<< HEAD
=======
  // ModelError,
>>>>>>> 2d5eb26d
  // ModelNotNull,
  ModelPermission,
  // ModelPrimaryKeyUpdate,
  ModelValidationError,
} from "./Errors.ts";
// import { ModelManager } from "./ModelManager.ts";

/**
 * Model
 *
 * Define a model. A model is the representation of a table. This class will help interact with
 * the table by writing CRUD statements on the fly and even perform data validations
 */
// export class Models<S extends ModelDefinition, T extends ModelType<S> = ModelType<S>> {
// }

// export class Model<T> {
export class Model<
  S extends ModelDefinition = ModelDefinition,
  T extends ModelType<S> = ModelType<S>,
> {
  // protected _model: ModelDefinition;

  protected _name: string;
  protected _connectionName: string;
  protected _connection!: AbstractClient;
  protected _schema?: string;
  protected _table: string;
  protected _pageSize?: number;
  protected _features: ModelPermissions = {
    select: true,
    insert: true,
    update: true,
    delete: true,
    truncate: true,
    create: true,
    drop: true,
  };
  // Record of column name (alias) to actual column name
  protected _columns: Record<keyof T, string>;
  protected _columnType: Record<
    keyof T,
    { type: DataType; length?: { precision: number; scale: number } | number }
  >;
  // Array of columns marked as Primary Key
  protected _primaryKeys: Array<keyof T> = [];
  // Columns which function as Identity columns (auto incriment). This is to avoid inserting/updating values to them
  protected _identityKeys: Array<keyof T> = [];
  // Columns which are marked as not null
  protected _notNulls: Array<keyof T> = [];
  // Default generators
  protected _insertGenerators: Partial<Record<keyof T, DefaultValues>> = {};
  // Update generators
  protected _updateGenerators: Partial<Record<keyof T, DefaultValues>> = {};

  // Record of Unique key name to array of columns which form the unique key
  protected _uniqueKeys: Record<string, Array<keyof T>> = {};
  protected _relationships: Record<string, Record<keyof T, string>> = {};
  // The validator object
  // deno-lint-ignore no-explicit-any
  protected _validator: GuardianProxy<any>;

  constructor(model: S) {
    // this._model = model;
    this._name = model.name.trim().toLowerCase();
    this._connectionName = model.connection;
    this._schema = model.schema;
    this._table = model.table;
    this._pageSize = model.pageSize;

    // Set features
    if (model.feature) {
      Object.entries(model.feature).forEach(([key, value]) => {
        this._features[key as keyof ModelPermissions] = value;
      });
    }

    const columnAlias: Partial<Record<keyof T, string>> = {};
    const columnDefinition: Partial<
      Record<keyof T, {
        type: DataType;
        length?: { precision: number; scale: number } | number;
      }>
    > = {};

    // deno-lint-ignore no-explicit-any
<<<<<<< HEAD
    const validator: Record<string, GuardianProxy<any>> = {}
=======
    const validator: Record<string, GuardianProxy<any>> = {};
>>>>>>> 2d5eb26d
    for (const [column, definition] of Object.entries(model.columns)) {
      const hasValidation = (definition.validator !== undefined);
      if (hasValidation) {
        validator[column] = definition.validator;
      } else {
        validator[column] =
          DefaultValidator[definition.dataType];
      }

      // validator[column].optional();

      // Define validations
      // const validator: GuardianProxy<any> = hasValidation ? definition.validator : Guardian;
      columnAlias[column as keyof T] = definition.name || column;
      columnDefinition[column as keyof T] = {
        type: definition.dataType,
        length: definition.length,
      };
      if (definition.isPrimary) {
        this._primaryKeys.push(column as keyof T);
      }

      if (
        ["AUTO_INCREMENT", "SERIAL", "BIGSERIAL"].includes(definition.dataType)
      ) {
        this._identityKeys.push(column as keyof T);
        // TODO - Technically identity columns are also PK, ensure they are present in PK. NEED to do impact analysis
      }

      if (definition.uniqueKey !== undefined) {
        definition.uniqueKey.forEach((key) => {
          if (this._uniqueKeys[key] === undefined) {
            this._uniqueKeys[key] = [];
          }
          this._uniqueKeys[key].push(column as keyof T);
        });
      }

      if (definition.insertDefault !== undefined) {
        this._insertGenerators[column as keyof T] = definition.insertDefault;
      }
      if (definition.updateDefault !== undefined) {
        this._updateGenerators[column as keyof T] = definition.updateDefault;
      }

      /**
       * If it is defined as nullable, or no definition present and if not present of identity (Auto Incriment)
       * column, or present as autogenrator then it is not null.
       */
      if (
        (definition.isNullable === undefined ||
          definition.isNullable === false) &&
        (!this._identityKeys.includes(column as keyof T) &&
          !Object.keys(this._insertGenerators).includes(column))
      ) {
        this._notNulls.push(column as keyof T);
      }

      // Relationships
      // Relationships are present primarily to handle indexes. norm will not
      // create foreign keys to avoid table alter/creation hierarchy. Indexes will be maintained for performance.
      // In the future, this could be used to select using joins or create views
      if (definition.relatesTo) {
        Object.entries(definition.relatesTo).forEach(
          ([modelName, modelColumn]) => {
            if (this._relationships[modelName] === undefined) {
              this._relationships[modelName] = {} as Record<keyof T, string>;
            }
            this._relationships[modelName][column as keyof T] = modelColumn;
          },
        );
      }
    }
    this._columns = columnAlias as Record<keyof T, string>;
    this._columnType = columnDefinition as Record<
      keyof T,
      { type: DataType; length?: { precision: number; scale: number } | number }
    >;
    this._validator = Struct(
      validator,
      `Validation failed for model ${model.name}`,
      "PARTIAL",
    );
    // ModelManager.register(this);
  }

  // The model name
  get name(): string {
    return this._name;
  }

<<<<<<< HEAD
  public capability(name: keyof ModelPermissions): boolean {
    return this._features[name];
  }

=======
>>>>>>> 2d5eb26d
  get schema(): string | undefined {
    return this._schema;
  }

  get table(): string {
    return this._table;
  }

  get schemaTable(): string {
    return `${
      this._schema !== undefined ? `${this._schema}.` : ""
    }${this._table}`;
  }

  // deno-lint-ignore no-explicit-any
  get validator(): GuardianProxy<any> {
    return this._validator;
  }

  get primaryKeys(): Array<keyof T> {
    return this._primaryKeys;
  }

  public hasColumn(name: keyof T | string): boolean {
    return this._columns[name as keyof T] !== undefined;
  }

  public capability(name: keyof ModelPermissions): boolean {
    return this._features[name];
  }

  public getRealName(column: keyof T): string {
    return this._columns[column];
  }

  public getColumnType(
    name: keyof T,
  ): {
    type: DataType;
    length?: { precision: number; scale: number } | number;
  } {
    return this._columnType[name];
  }

  public isColumnNullable(name: keyof T): boolean {
    return (!this._notNulls.includes(name as keyof T) &&
      !this._identityKeys.includes(name as keyof T));
  }

  public getRelationships(): Record<string, Record<keyof T, string>> {
    return this._relationships;
  }

  /**
   * select
   * Perform a select operation on the table
   *
   * @param filters Filters<T> Filter condition
   * @param sort QuerySorting<T> Sorting options
   * @param paging QueryPaging Pagination options
   * @returns QueryResult<T>
   */
  public async select(
    filters?: Filters<T>,
    sort?: QuerySorting<T>,
    paging?: QueryPagination,
  ): Promise<QueryResult<T>> {
    if (this.capability("select") === false) {
      throw new ModelPermission(
        "select",
        this.name,
        this._connection.name,
      );
    }

    await this._init();
    if (!paging && (this._pageSize || 0) > 0) {
      paging = {
        limit: this._pageSize || 0,
        page: 1,
      };
    }
    const options: SelectQueryOptions<T> = {
      schema: this.schema,
      table: this.table,
      columns: this._columns,
      filters: filters,
      sort: sort,
      paging: paging,
    };
    return await this._connection.select<T>(options);
  }

  /**
   * count
   *
   * Count the number of rows in the table. Supports filtering.
   *
   * @param filters Filters<T> Filter condition
   * @param sort QuerySorting<T> Sorting options
   * @param paging QueryPaging Pagination options
   * @returns QueryResult<T>
   */
  public async count(
    filters?: Filters<T>,
  ): Promise<QueryResult<T>> {
    if (this.capability("select") === false) {
      throw new ModelPermission(
        "select",
        this.name,
        this._connection.name,
      );
    }
    await this._init();
    const options: CountQueryOptions<T> = {
      schema: this.schema,
      table: this.table,
      columns: this._columns,
      filters: filters,
    };
    return await this._connection.count<T>(options);
  }

  public async insert(data: Partial<T>): Promise<QueryResult<T>>;

  public async insert(data: Array<Partial<T>>): Promise<QueryResult<T>>;

  /**
   * insert
   * Insert record(s) into the table. If the schema definition has insert set to
   * disabled, then insert will be blocked
   *
   * @param data Array<Partial<T>>> The data to be inserted
   * @returns QueryResult<T>
   */
  public async insert(
    data: Partial<T> | Array<Partial<T>>,
  ): Promise<QueryResult<T>> {
    // Check permission
    if (this.capability("insert") === false) {
      throw new ModelPermission(
        "insert",
        this.name,
        this._connection.name,
      );
    }

    const rows: Array<Partial<T>> =
      (Array.isArray(data) ? data : [data]) as Array<Partial<T>>;

    const errors: { [key: number]: ModelValidation<T> } = {},
      uniqueKeys: { [key: string]: Array<string> } = {};
    let insertColumns: Array<keyof T> = this._notNulls;
    Object.entries(this._uniqueKeys).forEach(([key]) => {
      uniqueKeys[key] = [];
    });

    for (const [index, row] of rows.entries()) {
      const [err, op] = await this.validateData(row, true);

      if (err && Object.keys(err).length > 0) {
        errors[index] = err;
      }

      if (op) {
        // Check Unique keys
        Object.entries(this._uniqueKeys).forEach(([key, columns]) => {
          const ukValue: Array<string> = [];
          columns.forEach((column) => {
            ukValue.push(String(op[column]));
          });

          // Check if it already exists in the list
          if (uniqueKeys[key].includes(ukValue.join("|"))) {
            if (!errors[index]) {
              errors[index] = {};
            }
            // Add it to the list
            columns.forEach((column) => {
              if (errors[index][column] === undefined) {
                errors[index][column] = [];
              }
              errors[index][column]?.push(`Unique key violation ${key}`);
            });
          }
          uniqueKeys[key].push(ukValue.join("|"));
        });
      }

      // Add to insert list only if there is no error
      if (op && (!errors || Object.keys(errors).length === 0)) {
        rows[index] = op;
        const keys = Object.keys(rows[index]) as Array<keyof T>;
        insertColumns = Array.from(
          new Set<keyof T>([...insertColumns, ...keys]).values(),
        );
      }
    }
    // Check if there is error

    if (errors && Object.keys(errors).length > 0) {
      // console.log(errors);
      throw new ModelValidationError(errors, this.name, this._connection.name);
    }
<<<<<<< HEAD
    return await this._connection.insert<T>(await this._buildInsert(data));
=======

    return await this._connection.insert<T>({
      schema: this.schema,
      table: this.table,
      columns: this._columns,
      insertColumns: insertColumns,
      data: rows,
    } as InsertQueryOptions<T>);
>>>>>>> 2d5eb26d
  }

  /**
   * update
   *
   * Update record(s). Using filters either a single record or multiple records can
   * be updated.
   * If only data is passed, it will check if PK column is present, if so it will move
   * the same as filter and attempt and update.
   * PrimaryKey column (PK Column) cannot be updated! Pass them only if you want to generate
   * the filter (and pass filter as null)
   *
   * @param data Partial<T> Information to be updated
   * @param filter Filters<T> The filter condition basis which to update
   * @returns QueryResult<T>
   */
  public async update(
    data: Partial<T>,
    filters?: Filters<T>,
  ): Promise<QueryResult<T>> {
    if (this.capability("update") === false) {
      throw new ModelPermission(
        "update",
        this.name,
        this._connection.name,
      );
    }

<<<<<<< HEAD
    // Build filters
    if (filter === undefined) {
      // Check if filter can be built (PK columns)
      const pkFilter: { [key: string]: unknown } = {};
      this._primaryKeys.forEach((pk) => {
        if (data[pk] !== undefined) {
          pkFilter[String(pk)] = {
            $eq: data[pk as keyof T],
          };
          // Delete from data
          delete data[pk];
        }
      });
      filter = pkFilter as Filters<T>;
    } else {
      // Filter is present, we delete the PK columns from data
      // TODO - We should ideally check in filter if PK is present, if not then throw ModelPrimaryKeyUpdate error
      this._primaryKeys.forEach((pk) => {
        if (data[pk] !== undefined) {
          delete data[pk];
        }
      });
    }

    // validate data
    const [errors, op] = await this.validateData(data, false);

    if (errors && Object.keys(errors).length > 0) {
      // console.log(errors);
      throw new ModelValidationError(errors, this.name, this._connection.name);
=======
    const options: UpdateQueryOptions<T> = {
      table: this.table,
      schema: this.schema,
      columns: this._columns,
      data: {},
    };

    if (!filters || Object.keys(filters).length == 0) {
      // Filters are present, we check data and move on
      const pkFilter: { [key: string]: unknown } = {};
      this._primaryKeys.forEach((pk) => {
        // All PK must be present
        pkFilter[pk as string] = data[pk];
      });

      if (Object.keys(pkFilter).length === this._primaryKeys.length) {
        filters = pkFilter as Filters<T>;
        // Delete PK in data
        this._primaryKeys.forEach((pk) => {
          delete data[pk];
        });
      }
>>>>>>> 2d5eb26d
    }

    // Get the count which will be updated
    const cntop = await this.count(filters);

    // Validate row
    const [err, op] = await this.validateData(data, false),
      errors: ModelValidation<T> = err || {};

    // If count of updated row is > 1 and Unique Key is present, then throw error
    if (op) {
      if (cntop.totalRows > 1) {
        // Loop through unique keys and check
        Object.entries(this._uniqueKeys).forEach(([_key, columns]) => {
          columns.forEach((column) => {
            if (op[column] !== undefined) {
              if (!errors[column]) {
                errors[column] = [];
              }
              errors[column]?.push(
                `Trying to perform bulk update with unique key column ${column as string}`,
              );
            }
          });
        });
      }

      // Check if PK exists
      this._primaryKeys.forEach((pk) => {
        // if(!errors[pk]) {
        //   errors[pk] = [];
        // }
        // errors[pk]?.push(`Cannot update primary key column ${pk as string}`);
        delete op[pk];
      });
    }

<<<<<<< HEAD
    // console.log('sdf')
    const options: UpdateQueryOptions<T> = {
      schema: this.schema,
      table: this.table,
      columns: this._columns,
      filters: filter,
      data: op as Partial<T>,
    };
    await this._init();
=======
    if (Object.keys(errors).length > 0) {
      throw new ModelValidationError(errors, this.name, this._connection.name);
    }

    options.data = op as Partial<T>;
    options.filters = filters;

>>>>>>> 2d5eb26d
    return await this._connection.update<T>(options);
  }

  /**
   * delete
   *
   * Deletes records in the table.
   *
   * @param filter Filters<T> Filter condition basis which to delete
   * @returns QueryResult<T>
   */
  public async delete(filter?: Filters<T>): Promise<QueryResult<T>> {
    if (this.capability("delete") === false) {
      throw new ModelPermission(
        "delete",
        this.name,
        this._connection.name,
      );
    }

    const options: DeleteQueryOptions<T> = {
      schema: this.schema,
      table: this.table,
      columns: this._columns,
      filters: filter,
    };

    await this._init();
    return await this._connection.delete<T>(options);
  }

  /**
   * truncate
   *
   * Truncates the table
   */
  public async truncate(): Promise<void> {
    if (this.capability("truncate") === false) {
      throw new ModelPermission(
        "truncate",
        this.name,
        this._connection.name,
      );
    }
    const options: QueryOptions<T> = {
      schema: this.schema,
      table: this.table,
      columns: this._columns,
    };
    await this._init();
    await this._connection.truncate(options);
  }

  /**
   * createTable
   * Creates the table according to the SchemaDefinition.
   *
   * @param dropCreate boolean Whether to drop and create the table or not (Default false)
   * @param backup boolean Whether to back up the table or not (Default false)
   * @param seedFilePath string The path to the seed file (Optional)
   * @returns Promise<void>
   */
  public async createTable(
    dropCreate?: boolean,
    backup?: string,
    seedFilePath?: string,
  ): Promise<void> {
    if (this.capability("create") === false) {
      throw new ModelPermission(
        "create",
        this.name,
        this._connection.name,
      );
    }
    // create the table structure
    const options: CreateTableOptions = {
      schema: this.schema,
      table: this.table,
      dropCreate: (dropCreate === true),
      backup: backup,
      columns: {},
    };
    for (const [alias, name] of Object.entries(this._columns)) {
      options.columns[name as string] = {
        type: this._columnType[alias as keyof T].type,
        length: this._columnType[alias as keyof T].length || undefined,
        isNullable: this.isColumnNullable(alias as keyof T),
      };
    }
    // Get the actual column names
    this._primaryKeys.forEach((key) => {
      if (options.primaryKeys === undefined) {
        options.primaryKeys = [];
      }
      options.primaryKeys.push(this._columns[key as keyof T]);
    });
    for (const [name, columns] of Object.entries(this._uniqueKeys)) {
      columns.forEach((key) => {
        if (options.uniqueKeys === undefined) {
          options.uniqueKeys = {};
        }
        if (options.uniqueKeys[name] === undefined) {
          options.uniqueKeys[name] = [];
        }
        options.uniqueKeys[name].push(this._columns[key as keyof T]);
      });
    }
    await this._init();
    await this._connection.createTable(options);
    if (seedFilePath) {
<<<<<<< HEAD
      await this._connection.insert<T>(
        await this._buildInsert(JSON.parse(await Deno.readTextFile(seedFilePath))),
      );
=======
      await this.insert(JSON.parse(await Deno.readTextFile(seedFilePath)));
>>>>>>> 2d5eb26d
    }
  }

  public async dropTable(ifExists = true, cascade = false): Promise<void> {
    if (this.capability("drop") === false) {
      throw new ModelPermission(
        "drop",
        this.name,
        this._connection.name,
      );
    }
    await this._init();
    await this._connection.dropTable(
      this.table,
      this.schema,
      ifExists,
      cascade,
    );
  }

  public validateFilters(filters: Filters<T>): void {
    if (filters === undefined || Object.keys(filters).length === 0) {
      return;
    }
    for (const [key, value] of Object.entries(filters)) {
      if (typeof value === "object") {
        this.validateFilters(value as Filters<T>);
      } else {
        if (this._columns[key as keyof T] === undefined) {
          throw new Error(key);
        }
      }
    }
  }
<<<<<<< HEAD

  public validateData2(
    data: Partial<T>,
    forInsert = true,
  ): [ModelValidation<T> | null, Partial<T>?] {
    const errors: ModelValidation<T> = {},
      [generated, dbGenerated] = this._generate(
        forInsert === true ? this._insertGenerators : this._updateGenerators,
      );
    
    // Add normally generated data
    data = { ...generated, ...data };
    // First check if nullable columns are set to null
    this._notNulls.forEach((key) => {
      // If insert, the value cannot be null
      if (forInsert && (data[key] === undefined || data[key] === null)) {
        if (errors[key] === undefined) {
          errors[key] = [];
        }
        errors[key as keyof T]?.push(
          `${key as string} is required and cannot be null`,
        );
      } else if (!forInsert && data[key] === null) {
        // If update, the value can be null
        if (errors[key] === undefined) {
          errors[key] = [];
        }
        errors[key as keyof T]?.push(
          `${key as string} is required and cannot be null`,
        );
      }
    });
    
    const [err, op] = this._validator.validate(data);

    if (err && err instanceof GuardianError) {
      // loop through each and add to the errors
      err.children.forEach((child) => {
        if (errors[child.path as keyof T] === undefined) {
          errors[child.path as keyof T] = [];
        }
        errors[child.path as keyof T]?.push(child.message);
        // TODO: Handle children

      });
    }

    let finalData!: Partial<T>;
    // Add the DB Generated info
    if (op && Object.keys(op).length > 0) {
      finalData = { ...dbGenerated, ...op };
    }

    // Delete all Identity columns for both insert and update as we do not want to touch them
    this._identityKeys.forEach((key) => {
      delete finalData[key];
    });

    return [ (Object.keys(errors).length > 0) ? errors : null, finalData];
  }

  public async validateData(data: Partial<T>,
    forInsert = true,
  ): Promise<[ModelValidation<T> | null, Partial<T>?]> {
    const errors: ModelValidation<T> = {},
      [generated, dbGenerated] = this._generate(
        forInsert === true ? this._insertGenerators : this._updateGenerators,
      );
    
    // Add normally generated data
    data = { ...generated, ...data };
    // First check if nullable columns are set to null
    this._notNulls.forEach((key) => {
      // If insert, the value cannot be null
      if (forInsert && (data[key] === undefined || data[key] === null)) {
        if (errors[key] === undefined) {
          errors[key] = [];
        }
        errors[key as keyof T]?.push(
          `${key as string} is required and cannot be null`,
        );
      } else if (!forInsert && data[key] === null) {
        // If update, the value can be null
        if (errors[key] === undefined) {
          errors[key] = [];
        }
        errors[key as keyof T]?.push(
          `${key as string} is required and cannot be null`,
        );
      }
    });
    
    const [err, op] = this._validator.validate(data);

    if (err && err instanceof GuardianError) {
      // loop through each and add to the errors
      err.children.forEach((child) => {
        if (errors[child.path as keyof T] === undefined) {
          errors[child.path as keyof T] = [];
        }
        errors[child.path as keyof T]?.push(child.message);
        // TODO: Handle children

      });
    }

    let finalData!: Partial<T>;
    // Add the DB Generated info
    if (op && Object.keys(op).length > 0) {
      finalData = { ...dbGenerated, ...op };
    }
    
    const pkFilter: { [key: string]: unknown } = {};
    if(forInsert === false) {
      this._primaryKeys.forEach((key) => {
        if(data[key] !== undefined) {
          pkFilter[key as string] = {
            $neq: data[key as keyof T],
          }
        }
      });
    }

    // If it is for insert, check if PK is also unique
    if (forInsert === true) {
      const pkCheck: { [key: string]: unknown } = {};
      this._primaryKeys.forEach((key) => {
        pkCheck[key as string] = {$eq: data[key as keyof T]};
      })
      const cnt = await this.count(pkCheck as Filters<T>);
      if(cnt.totalRows > 0) {
        this._primaryKeys.forEach((key) => {
          if (errors[key] === undefined) {
            errors[key] = [];
          }
          errors[key as keyof T]?.push(
            `${key as string} is already in use`,
          );
        });
      }
    }

    for(const key of Object.keys(this._uniqueKeys)) {
      const columns = this._uniqueKeys[key];
      const values = columns.map((column) => {
        return data[column as keyof T];
      });
      const ukFilter: { [key: string]: unknown } = {};
      columns.forEach((column, index) => {
        ukFilter[column as string] = values[index];
      });
      const cnt = await this.count({...pkFilter, ...ukFilter} as Filters<T>);
      if(cnt.totalRows > 0) {
        columns.forEach((column, index) => {
          if(errors[column as keyof T] === undefined) {
            errors[column as keyof T] = [];
          }
          errors[column as keyof T]?.push(`${column as string} must be unique. Value ${values[index]} already exists`);
        });
      }
    }

    // Delete all Identity columns for both insert and update as we do not want to touch them
    this._identityKeys.forEach((key) => {
      delete finalData[key];
    });

    return [ (Object.keys(errors).length > 0) ? errors : null, finalData];
  }

  public async checkUnique(
    data: Partial<T>,
    forInsert = true,
  ): Promise<ModelValidation<T> | null> {
    // Check unique keys
    // TODO - Finish this
    const pkFilter: { [key: string]: unknown } = {};
    this._primaryKeys.forEach((key) => {
      if(data[key] !== undefined) {
        pkFilter[key as string] = {
          $neq: data[key as keyof T],
        }
      }
    });
    
    await Object.keys(this._uniqueKeys).forEach(async (key) => {
      const columns = this._uniqueKeys[key];
      const values = columns.map((column) => {
        return data[column as keyof T];
      });
      console.log(columns, values);
      // Create Filter
      const ukFilter: { [key: string]: unknown } = {};
      columns.forEach((column, index) => {
        ukFilter[column as string] = values[index];
      });
      const cnt = await this.count({...pkFilter, ...ukFilter} as Filters<T>);
      console.log(cnt);
    });
    return null;
  }

  protected async _buildInsert(
    data: Array<Partial<T>>,
  ): Promise<InsertQueryOptions<T>> {
    const errors: { [key: number]: ModelValidation<T> } = {};
    let insertColumns: Array<keyof T> = this._notNulls;
    await data.forEach(async (row, index) => {
      const [err, op] = await this.validateData(row, true);
      if (err && Object.keys(err).length > 0) {
        errors[index] = err;
      }
      if (op && Object.keys(op).length > 0) {
        data[index] = op;
      }
      const keys = Object.keys(data[index]) as Array<keyof T>;
      insertColumns = Array.from(
        new Set<keyof T>([...insertColumns, ...keys]).values(),
      );
    });
    // Check if there is error

    if (errors && Object.keys(errors).length > 0) {
      // console.log(errors);
      throw new ModelValidationError(errors, this.name, this._connection.name);
=======

  public async validateData(
    data: Partial<T>,
    forInsert = true,
  ): Promise<[ModelValidation<T> | null, Partial<T>?]> {
    const errors: ModelValidation<T> = {},
      [generated, dbGenerated] = this._generate(
        forInsert === true ? this._insertGenerators : this._updateGenerators,
      );

    // Add normally generated data
    data = { ...generated, ...data };
    // First check if nullable columns are set to null
    this._notNulls.forEach((key) => {
      // If insert, the value cannot be null
      if (forInsert && (data[key] === undefined || data[key] === null)) {
        if (errors[key] === undefined) {
          errors[key] = [];
        }
        errors[key as keyof T]?.push(
          `${key as string} is required and cannot be null`,
        );
      } else if (!forInsert && data[key] === null) {
        // If update, the value can be null
        if (errors[key] === undefined) {
          errors[key] = [];
        }
        errors[key as keyof T]?.push(
          `${key as string} is required and cannot be null`,
        );
      }
    });

    const [err, op] = this._validator.validate(data);

    if (err && err instanceof GuardianError) {
      // loop through each and add to the errors
      err.children.forEach((child) => {
        if (errors[child.path as keyof T] === undefined) {
          errors[child.path as keyof T] = [];
        }
        errors[child.path as keyof T]?.push(child.message);
        // TODO: Handle children
      });
>>>>>>> 2d5eb26d
    }

    let finalData!: Partial<T>;
    // Add the DB Generated info
    if (op && Object.keys(op).length > 0) {
      finalData = { ...dbGenerated, ...op };
    }

    const pkFilter: { [key: string]: unknown } = {};
    if (forInsert === false) {
      this._primaryKeys.forEach((key) => {
        if (data[key] !== undefined) {
          pkFilter[key as string] = {
            $neq: data[key as keyof T],
          };
        }
      });
    }

    // If it is for insert, check if PK is also unique
    if (forInsert === true) {
      const pkCheck: { [key: string]: unknown } = {};
      this._primaryKeys.forEach((key) => {
        pkCheck[key as string] = { $eq: data[key as keyof T] };
      });
      const cnt = await this.count(pkCheck as Filters<T>);
      if (cnt.totalRows > 0) {
        this._primaryKeys.forEach((key) => {
          if (errors[key] === undefined) {
            errors[key] = [];
          }
          errors[key as keyof T]?.push(
            `${key as string} is already in use`,
          );
        });
      }
    }

    for (const key of Object.keys(this._uniqueKeys)) {
      const columns = this._uniqueKeys[key];
      const values = columns.map((column) => {
        return data[column as keyof T];
      });
      const ukFilter: { [key: string]: unknown } = {};
      columns.forEach((column, index) => {
        ukFilter[column as string] = values[index];
      });
      const cnt = await this.count({ ...pkFilter, ...ukFilter } as Filters<T>);
      if (cnt.totalRows > 0) {
        columns.forEach((column, index) => {
          if (errors[column as keyof T] === undefined) {
            errors[column as keyof T] = [];
          }
          errors[column as keyof T]?.push(
            `${column as string} must be unique. Value ${
              values[index]
            } already exists`,
          );
        });
      }
    }

    // Delete all Identity columns for both insert and update as we do not want to touch them
    this._identityKeys.forEach((key) => {
      delete finalData[key];
    });

    return [(Object.keys(errors).length > 0) ? errors : null, finalData];
  }

  /**
   * _init
   *
   * Initialize the model
   */
  protected async _init() {
    if (!this._connection) {
      this._connection = await Database.get(this._connectionName);
    }
  }

  protected _generate(
    generators: Partial<Record<keyof T, DefaultValues>>,
  ) {
    const generated: Partial<Record<keyof T, unknown>> = {},
      dbGenerated: Partial<Record<keyof T, unknown>> = {};
    Object.entries(generators).forEach(([key, value]) => {
      if (value instanceof Function) {
        generated[key as keyof T] = value();
      } else if (value instanceof Date) {
        generated[key as keyof T] = value;
      } else if (typeof value === "number") {
        generated[key as keyof T] = value;
      } else if (typeof value === "bigint") {
        generated[key as keyof T] = value;
      } else if (typeof value === "boolean") {
        generated[key as keyof T] = value;
      } else {
        const gen = this._connection.getGenerator(value as keyof Generators);
        if (gen) {
          if (gen instanceof Function) {
            generated[key as keyof T] = gen();
          } else if (typeof gen === "string" && gen.match(/^\$\{.*\}$/)) {
            dbGenerated[key as keyof T] = gen;
          }
        } else {
          generated[key as keyof T] = value;
        }
      }
    });
    return [generated, dbGenerated];
  }
}<|MERGE_RESOLUTION|>--- conflicted
+++ resolved
@@ -36,10 +36,7 @@
 } from "../guardian/mod.ts";
 
 import {
-<<<<<<< HEAD
-=======
   // ModelError,
->>>>>>> 2d5eb26d
   // ModelNotNull,
   ModelPermission,
   // ModelPrimaryKeyUpdate,
@@ -126,11 +123,7 @@
     > = {};
 
     // deno-lint-ignore no-explicit-any
-<<<<<<< HEAD
-    const validator: Record<string, GuardianProxy<any>> = {}
-=======
     const validator: Record<string, GuardianProxy<any>> = {};
->>>>>>> 2d5eb26d
     for (const [column, definition] of Object.entries(model.columns)) {
       const hasValidation = (definition.validator !== undefined);
       if (hasValidation) {
@@ -222,13 +215,6 @@
     return this._name;
   }
 
-<<<<<<< HEAD
-  public capability(name: keyof ModelPermissions): boolean {
-    return this._features[name];
-  }
-
-=======
->>>>>>> 2d5eb26d
   get schema(): string | undefined {
     return this._schema;
   }
@@ -433,9 +419,6 @@
       // console.log(errors);
       throw new ModelValidationError(errors, this.name, this._connection.name);
     }
-<<<<<<< HEAD
-    return await this._connection.insert<T>(await this._buildInsert(data));
-=======
 
     return await this._connection.insert<T>({
       schema: this.schema,
@@ -444,7 +427,6 @@
       insertColumns: insertColumns,
       data: rows,
     } as InsertQueryOptions<T>);
->>>>>>> 2d5eb26d
   }
 
   /**
@@ -473,38 +455,6 @@
       );
     }
 
-<<<<<<< HEAD
-    // Build filters
-    if (filter === undefined) {
-      // Check if filter can be built (PK columns)
-      const pkFilter: { [key: string]: unknown } = {};
-      this._primaryKeys.forEach((pk) => {
-        if (data[pk] !== undefined) {
-          pkFilter[String(pk)] = {
-            $eq: data[pk as keyof T],
-          };
-          // Delete from data
-          delete data[pk];
-        }
-      });
-      filter = pkFilter as Filters<T>;
-    } else {
-      // Filter is present, we delete the PK columns from data
-      // TODO - We should ideally check in filter if PK is present, if not then throw ModelPrimaryKeyUpdate error
-      this._primaryKeys.forEach((pk) => {
-        if (data[pk] !== undefined) {
-          delete data[pk];
-        }
-      });
-    }
-
-    // validate data
-    const [errors, op] = await this.validateData(data, false);
-
-    if (errors && Object.keys(errors).length > 0) {
-      // console.log(errors);
-      throw new ModelValidationError(errors, this.name, this._connection.name);
-=======
     const options: UpdateQueryOptions<T> = {
       table: this.table,
       schema: this.schema,
@@ -527,7 +477,6 @@
           delete data[pk];
         });
       }
->>>>>>> 2d5eb26d
     }
 
     // Get the count which will be updated
@@ -565,17 +514,6 @@
       });
     }
 
-<<<<<<< HEAD
-    // console.log('sdf')
-    const options: UpdateQueryOptions<T> = {
-      schema: this.schema,
-      table: this.table,
-      columns: this._columns,
-      filters: filter,
-      data: op as Partial<T>,
-    };
-    await this._init();
-=======
     if (Object.keys(errors).length > 0) {
       throw new ModelValidationError(errors, this.name, this._connection.name);
     }
@@ -583,7 +521,6 @@
     options.data = op as Partial<T>;
     options.filters = filters;
 
->>>>>>> 2d5eb26d
     return await this._connection.update<T>(options);
   }
 
@@ -694,13 +631,7 @@
     await this._init();
     await this._connection.createTable(options);
     if (seedFilePath) {
-<<<<<<< HEAD
-      await this._connection.insert<T>(
-        await this._buildInsert(JSON.parse(await Deno.readTextFile(seedFilePath))),
-      );
-=======
       await this.insert(JSON.parse(await Deno.readTextFile(seedFilePath)));
->>>>>>> 2d5eb26d
     }
   }
 
@@ -735,17 +666,16 @@
       }
     }
   }
-<<<<<<< HEAD
-
-  public validateData2(
+
+  public async validateData(
     data: Partial<T>,
     forInsert = true,
-  ): [ModelValidation<T> | null, Partial<T>?] {
+  ): Promise<[ModelValidation<T> | null, Partial<T>?]> {
     const errors: ModelValidation<T> = {},
       [generated, dbGenerated] = this._generate(
         forInsert === true ? this._insertGenerators : this._updateGenerators,
       );
-    
+
     // Add normally generated data
     data = { ...generated, ...data };
     // First check if nullable columns are set to null
@@ -768,232 +698,6 @@
         );
       }
     });
-    
-    const [err, op] = this._validator.validate(data);
-
-    if (err && err instanceof GuardianError) {
-      // loop through each and add to the errors
-      err.children.forEach((child) => {
-        if (errors[child.path as keyof T] === undefined) {
-          errors[child.path as keyof T] = [];
-        }
-        errors[child.path as keyof T]?.push(child.message);
-        // TODO: Handle children
-
-      });
-    }
-
-    let finalData!: Partial<T>;
-    // Add the DB Generated info
-    if (op && Object.keys(op).length > 0) {
-      finalData = { ...dbGenerated, ...op };
-    }
-
-    // Delete all Identity columns for both insert and update as we do not want to touch them
-    this._identityKeys.forEach((key) => {
-      delete finalData[key];
-    });
-
-    return [ (Object.keys(errors).length > 0) ? errors : null, finalData];
-  }
-
-  public async validateData(data: Partial<T>,
-    forInsert = true,
-  ): Promise<[ModelValidation<T> | null, Partial<T>?]> {
-    const errors: ModelValidation<T> = {},
-      [generated, dbGenerated] = this._generate(
-        forInsert === true ? this._insertGenerators : this._updateGenerators,
-      );
-    
-    // Add normally generated data
-    data = { ...generated, ...data };
-    // First check if nullable columns are set to null
-    this._notNulls.forEach((key) => {
-      // If insert, the value cannot be null
-      if (forInsert && (data[key] === undefined || data[key] === null)) {
-        if (errors[key] === undefined) {
-          errors[key] = [];
-        }
-        errors[key as keyof T]?.push(
-          `${key as string} is required and cannot be null`,
-        );
-      } else if (!forInsert && data[key] === null) {
-        // If update, the value can be null
-        if (errors[key] === undefined) {
-          errors[key] = [];
-        }
-        errors[key as keyof T]?.push(
-          `${key as string} is required and cannot be null`,
-        );
-      }
-    });
-    
-    const [err, op] = this._validator.validate(data);
-
-    if (err && err instanceof GuardianError) {
-      // loop through each and add to the errors
-      err.children.forEach((child) => {
-        if (errors[child.path as keyof T] === undefined) {
-          errors[child.path as keyof T] = [];
-        }
-        errors[child.path as keyof T]?.push(child.message);
-        // TODO: Handle children
-
-      });
-    }
-
-    let finalData!: Partial<T>;
-    // Add the DB Generated info
-    if (op && Object.keys(op).length > 0) {
-      finalData = { ...dbGenerated, ...op };
-    }
-    
-    const pkFilter: { [key: string]: unknown } = {};
-    if(forInsert === false) {
-      this._primaryKeys.forEach((key) => {
-        if(data[key] !== undefined) {
-          pkFilter[key as string] = {
-            $neq: data[key as keyof T],
-          }
-        }
-      });
-    }
-
-    // If it is for insert, check if PK is also unique
-    if (forInsert === true) {
-      const pkCheck: { [key: string]: unknown } = {};
-      this._primaryKeys.forEach((key) => {
-        pkCheck[key as string] = {$eq: data[key as keyof T]};
-      })
-      const cnt = await this.count(pkCheck as Filters<T>);
-      if(cnt.totalRows > 0) {
-        this._primaryKeys.forEach((key) => {
-          if (errors[key] === undefined) {
-            errors[key] = [];
-          }
-          errors[key as keyof T]?.push(
-            `${key as string} is already in use`,
-          );
-        });
-      }
-    }
-
-    for(const key of Object.keys(this._uniqueKeys)) {
-      const columns = this._uniqueKeys[key];
-      const values = columns.map((column) => {
-        return data[column as keyof T];
-      });
-      const ukFilter: { [key: string]: unknown } = {};
-      columns.forEach((column, index) => {
-        ukFilter[column as string] = values[index];
-      });
-      const cnt = await this.count({...pkFilter, ...ukFilter} as Filters<T>);
-      if(cnt.totalRows > 0) {
-        columns.forEach((column, index) => {
-          if(errors[column as keyof T] === undefined) {
-            errors[column as keyof T] = [];
-          }
-          errors[column as keyof T]?.push(`${column as string} must be unique. Value ${values[index]} already exists`);
-        });
-      }
-    }
-
-    // Delete all Identity columns for both insert and update as we do not want to touch them
-    this._identityKeys.forEach((key) => {
-      delete finalData[key];
-    });
-
-    return [ (Object.keys(errors).length > 0) ? errors : null, finalData];
-  }
-
-  public async checkUnique(
-    data: Partial<T>,
-    forInsert = true,
-  ): Promise<ModelValidation<T> | null> {
-    // Check unique keys
-    // TODO - Finish this
-    const pkFilter: { [key: string]: unknown } = {};
-    this._primaryKeys.forEach((key) => {
-      if(data[key] !== undefined) {
-        pkFilter[key as string] = {
-          $neq: data[key as keyof T],
-        }
-      }
-    });
-    
-    await Object.keys(this._uniqueKeys).forEach(async (key) => {
-      const columns = this._uniqueKeys[key];
-      const values = columns.map((column) => {
-        return data[column as keyof T];
-      });
-      console.log(columns, values);
-      // Create Filter
-      const ukFilter: { [key: string]: unknown } = {};
-      columns.forEach((column, index) => {
-        ukFilter[column as string] = values[index];
-      });
-      const cnt = await this.count({...pkFilter, ...ukFilter} as Filters<T>);
-      console.log(cnt);
-    });
-    return null;
-  }
-
-  protected async _buildInsert(
-    data: Array<Partial<T>>,
-  ): Promise<InsertQueryOptions<T>> {
-    const errors: { [key: number]: ModelValidation<T> } = {};
-    let insertColumns: Array<keyof T> = this._notNulls;
-    await data.forEach(async (row, index) => {
-      const [err, op] = await this.validateData(row, true);
-      if (err && Object.keys(err).length > 0) {
-        errors[index] = err;
-      }
-      if (op && Object.keys(op).length > 0) {
-        data[index] = op;
-      }
-      const keys = Object.keys(data[index]) as Array<keyof T>;
-      insertColumns = Array.from(
-        new Set<keyof T>([...insertColumns, ...keys]).values(),
-      );
-    });
-    // Check if there is error
-
-    if (errors && Object.keys(errors).length > 0) {
-      // console.log(errors);
-      throw new ModelValidationError(errors, this.name, this._connection.name);
-=======
-
-  public async validateData(
-    data: Partial<T>,
-    forInsert = true,
-  ): Promise<[ModelValidation<T> | null, Partial<T>?]> {
-    const errors: ModelValidation<T> = {},
-      [generated, dbGenerated] = this._generate(
-        forInsert === true ? this._insertGenerators : this._updateGenerators,
-      );
-
-    // Add normally generated data
-    data = { ...generated, ...data };
-    // First check if nullable columns are set to null
-    this._notNulls.forEach((key) => {
-      // If insert, the value cannot be null
-      if (forInsert && (data[key] === undefined || data[key] === null)) {
-        if (errors[key] === undefined) {
-          errors[key] = [];
-        }
-        errors[key as keyof T]?.push(
-          `${key as string} is required and cannot be null`,
-        );
-      } else if (!forInsert && data[key] === null) {
-        // If update, the value can be null
-        if (errors[key] === undefined) {
-          errors[key] = [];
-        }
-        errors[key as keyof T]?.push(
-          `${key as string} is required and cannot be null`,
-        );
-      }
-    });
 
     const [err, op] = this._validator.validate(data);
 
@@ -1006,7 +710,6 @@
         errors[child.path as keyof T]?.push(child.message);
         // TODO: Handle children
       });
->>>>>>> 2d5eb26d
     }
 
     let finalData!: Partial<T>;
