import type {
  BaseQuery,
  DeleteQuery,
  Dialects,
  InsertQuery,
  QueryFilters,
  SelectQuery,
  TableDefinition,
  UpdateQuery,
} from './types/mod.ts';
import {
  MariaQueryTranslatorConfig,
  PostgresQueryTranslatorConfig,
  SQLiteQueryTranslatorConfig,
} from './dialects/mod.ts';
import { QueryTranslatorConfig } from './const/mod.ts';

export class QueryTranslator {
  protected _dialect: Dialects;
  protected _config = QueryTranslatorConfig;

  constructor(dialect: Dialects) {
    this._dialect = dialect;
    switch (dialect) {
      case 'MARIA':
        Object.assign(this._config, MariaQueryTranslatorConfig);
        break;
      case 'POSTGRES':
        Object.assign(this._config, PostgresQueryTranslatorConfig);
        break;
      case 'SQLITE':
        Object.assign(this._config, SQLiteQueryTranslatorConfig);
        break;
    }
  }

  get dialect(): Dialects {
    return this._dialect;
  }

  public select(query: SelectQuery) {
    // Basic operation is same as everywhere, but we need to handle "with"
    // With is joins, if filters are present but no project, then do not select but do a join
    // If project is present, then do a join and select columns (irrespective of filters)
    // If no filter and project then do not join, just select columns from main table
    // Sorting and ordering is cascaded up to the parent
    // Add the name of the relationship as alias to all columns (special for filters)

<<<<<<< HEAD
    const _tableName = [query.name, query.schema],
=======
    const tableName = [query.name, query.schema],
>>>>>>> 54121710
      filter: QueryFilters[] = [],
      columns: string[] = [],
      _joins: string[] = [];
    //#region Rename column names
    Object.entries(query.columns).forEach(([key, value]) => {
      columns.push(`${value} AS ${key}`);
    });
    //#endregion
    if (query.filter) {
      filter.push(this._normaliseFilter(query.columns, query.filter));
    }
    if (query.with !== undefined) {
      Object.entries(query.with).forEach(([_key, value]) => {
        filter.push(
          this._normaliseFilter(
            (value as SelectQuery).columns,
            (value as SelectQuery).filter as QueryFilters,
          ),
        );
      });
    }
  }

  public count(query: SelectQuery) {
    const _tableName = [query.name, query.schema],
      _filter = query.filter
        ? this._normaliseFilter(query.columns, query.filter)
        : undefined;
    // Parse columns
    const _columns = Object.entries(query.columns).map(([key, value]) => {
      return `${value} AS ${key}`;
    });
  }

  public insert(query: InsertQuery) {
    const tableName = [query.name, query.schema];
    // Get all unique keys from d
    const insertColumns = query.data.reduce((acc, val) => {
      Object.keys(val).forEach((key) => {
        if (!acc.includes(key)) acc.push(key);
      });
      return acc;
    }, [] as string[]);
    // Loop through values to be inserted, change the key to actual column name
    const values = query.data.map((d) => {
      const ret: Record<string, unknown> = {};
      for (const col of insertColumns) {
        if (query.columns[col]) {
          ret[query.columns[col]] = d[col] || null;
        }
      }
      return ret;
    });
    // Project
    const project: Record<string, string> = {};
    if (query.project) {
      // Loop through project and change the key to actual column name
      query.project.forEach((p) => {
        if (query.columns[p]) {
          project[query.columns[p]] = String(p);
        } else {
          throw new Error('Column not found');
        }
      });
    } else {
      // If no project is specified, then return all columns
      Object.entries(query.columns).forEach(([key, value]) => {
        project[value] = key;
      });
    }
    return this._config.insert(tableName, insertColumns, values, project);
  }

  public update(query: UpdateQuery) {
    const tableName = [query.name, query.schema];
    const set: Record<string, unknown> = {};
    Object.entries(query.data).forEach(([key, value]) => {
      if (query.columns[key]) {
        set[query.columns[key]] = value;
      }
    });
    // Project
    const project: Record<string, string> = {};
    if (query.project) {
      // Loop through project and change the key to actual column name
      query.project.forEach((p) => {
        if (query.columns[p]) {
          project[query.columns[p]] = String(p);
        } else {
          throw new Error('Column not found');
        }
      });
    } else {
      // If no project is specified, then return all columns
      Object.entries(query.columns).forEach(([key, value]) => {
        project[value] = key;
      });
    }
    const filter = query.filter
      ? this._normaliseFilter(query.columns, query.filter)
      : undefined;
    return this._config.update(tableName, query.data, project, filter);
  }

  public delete(query: DeleteQuery) {
    // const { model, where } = query;
    const tableName = [query.name, query.schema];
    const filter = query.filter
      ? this._normaliseFilter(query.columns, query.filter)
      : undefined;
    return this._config.delete(tableName, filter);
  }

  public truncate(table: string, schema?: string) {
    return this._config.truncate([table, schema]);
    // return `TRUNCATE TABLE ${this._escape(schema, table)};`;
  }

  public createSchema(schema: string) {
    return this._config.createSchema(schema);
    // return `CREATE SCHEMA IF NOT EXISTS ${this._escape(schema)};`;
  }

  public dropSchema(schema: string) {
    return this._config.dropSchema(schema);
  }

  public createTable(
    table: TableDefinition,
  ) {
    // If table.primaryKeys is defined, make sure that each key in table.primaryKeys is a key in table.columns
    if (table.primaryKeys) {
      table.primaryKeys.forEach((key) => {
        if (!table.columns[key]) {
          throw new Error(
            `Primary key ${key} not found in ${table.name} columns`,
          );
        }
      });
    }
    // If table.uniqueKeys is defined, make sure that each item in the values in table.uniqueKeys is a key in table.columns
    if (table.uniqueKeys) {
      Object.values(table.uniqueKeys).forEach((keys) => {
        keys.forEach((key) => {
          if (!table.columns[key]) {
            throw new Error(
              `Unique key ${key} not found in ${table.name} columns`,
            );
          }
        });
      });
    }
    // If table.foreignKeys is defined, make sure that each key in the columnMap in each value of table.foreignKeys is a key in table.columns
    if (table.foreignKeys) {
      Object.values(table.foreignKeys).forEach((fk) => {
        Object.keys(fk.columnMap).forEach((key) => {
          if (!table.columns[key]) {
            throw new Error(
              `Foreign key reference ${key} not found in ${table.name} columns`,
            );
          }
        });
      });
    }

    return this._config.createTable(
      [table.name, table.schema],
      Object.values(table.columns),
      table.primaryKeys,
      table.uniqueKeys,
      table.foreignKeys,
    );
  }

  public dropTable(table: string, schema?: string) {
    return this._config.dropTable(table, schema);
    // return `DROP TABLE IF EXISTS ${this._escape(schema, table)};`;
  }

  public renameTable(
    newName: Array<string | undefined>,
    oldName: Array<string | undefined>,
  ) {
    return this._config.renameTable(newName, oldName);
  }

  public addColumn(_query: BaseQuery) {}

  public dropColumn(name: string, table: string, schema?: string) {
    return this._config.dropColumn(name, table, schema);
  }

  public renameColumn(
    newName: string,
    oldName: string,
    table: string,
    schema?: string,
  ) {
    return this._config.renameColumn(newName, oldName, table, schema);
  }

  public alterColumn(_query: BaseQuery) {}

  protected _normaliseFilter(
    columns: Record<string, string>,
    filter: QueryFilters,
  ): QueryFilters {
    // Cycle through the filter object and replace the keys with the actual column name
    const newFilter: QueryFilters = {};
    Object.keys(filter).forEach((key) => {
      if (key === '$and' || key === '$or') {
        // newFilter[key] = this._normaliseFilter(columns, filter[key] as unknown as QueryFilters);
        newFilter[key] = filter[key]?.map((f) =>
          this._normaliseFilter(columns, f)
        );
      } else {
        if (columns[key] === undefined) {
          throw new Error(`Column name not found ${key}`);
        }
        newFilter[columns[key]] = filter[key];
      }
    });
    return newFilter;
  }

  public whereCondition(
    columns: Record<string, string>,
    filter: QueryFilters,
    joiner = 'AND',
  ) {
    return this._config.where(this._normaliseFilter(columns, filter), joiner);
  }

  protected _quoteValue(value: unknown): string {
    return this._config.quoteValue(value);
  }

  protected _escape(value: Array<string | undefined>): string {
    return this._config.escape(value);
  }
}

const a = new QueryTranslator('POSTGRES');
console.log(a.insert({
  name: 'test',
  schema: 'public',
  columns: {
    id: 'ID',
    name: 'NAME',
    age: 'AGE',
    email: 'EmAiL',
  },
  data: [{
    id: 1,
    name: 'John',
    age: 30,
    email: 'adf@gmail.com',
  }, {
    id: 1,
    email: 'adf@gmail.com',
  }],
  // project: ['name', 'age', 'email'],
}));
const where = a.whereCondition({
  asd: 'aa1',
  ds: 'aa2',
  sdf: 'aa3',
  sdfsdf: 'aa4',
  sdf2: 'aa5',
}, {
  'asd': '123',
  'ds': {
    $ne: '321',
  },
  $or: [{
    'sdf': 34,
    'sdfsdf': new Date(),
    'sdf2': {
      $in: ['123', '321'],
    },
  }],
});
console.log(where);
// const tableFQDN = '"Ji"';
// const columns = '"a", "b", "c"';
// const returning = '"a", "b", "c"';
// console.log(`${QueryTranslatorConfig.insertTemplate}`)

// function sqlInsert(strings: TemplateStringsArray, ...values: any[]): string {
//   let query = strings[0];
//   values.forEach((value, index) => {
//     query += Array.isArray(value) ? value.join(', ') : value;
//     query += strings[index + 1];
//   });
//   return query;
// }

// // Usage
// const tableName = 'users';
// const columns = ['name', 'age', 'email'];
// const values = ['Alice', 30, 'alice@example.com'];

// const query = sqlInsert`INSERT INTO ${tableName} (${columns}) VALUES (${
//   values.map(() => '?').join(', ')
// })`;
// console.log(query);<|MERGE_RESOLUTION|>--- conflicted
+++ resolved
@@ -46,11 +46,7 @@
     // Sorting and ordering is cascaded up to the parent
     // Add the name of the relationship as alias to all columns (special for filters)
 
-<<<<<<< HEAD
     const _tableName = [query.name, query.schema],
-=======
-    const tableName = [query.name, query.schema],
->>>>>>> 54121710
       filter: QueryFilters[] = [],
       columns: string[] = [],
       _joins: string[] = [];
