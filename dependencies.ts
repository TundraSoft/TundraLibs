--- conflicted
+++ resolved
@@ -10,7 +10,6 @@
 export { printf, sprintf } from "https://deno.land/std@0.121.0/fmt/printf.ts";
 export * as yaml from "https://deno.land/std@0.121.0/encoding/yaml.ts";
 export * as toml from "https://deno.land/std@0.121.0/encoding/toml.ts";
-<<<<<<< HEAD
 export * as base64url from "https://deno.land/std@0.121.0/encoding/base64url.ts";
 export {
   blue,
@@ -25,8 +24,6 @@
   underline,
   yellow,
 } from "https://deno.land/std@0.121.0/fmt/colors.ts";
-=======
->>>>>>> a574ffb9
 
 // export { encode, decode } from "https://deno.land/std@0.121.0/encoding/base64url.ts"
 // End Core
