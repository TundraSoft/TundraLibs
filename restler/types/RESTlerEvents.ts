--- conflicted
+++ resolved
@@ -2,12 +2,8 @@
 import type { RESTlerRequest, RESTlerResponse } from './mod.ts';
 
 export type RESTlerEvents = {
-<<<<<<< HEAD
-  action: <T extends unknown = unknown>(actionInfo: T) => void;
-  auth: <T extends unknown = unknown>(authInfo: T) => void;
-=======
+  action: (actionInfo: unknown) => void;
   auth: (authInfo: unknown) => void;
->>>>>>> e17a5503
   authFailure: (request: RESTlerRequest) => void;
   response: (
     request: RESTlerRequest,
