import { BaseGuardian } from "../BaseGuardian.ts";
<<<<<<< HEAD
import { type } from "../utils/mod.ts";
=======
import { DateGuardian } from "./DateGuardian.ts";
import { type } from "../utils.ts";
>>>>>>> e032e00b
import type {
  FunctionParameters,
  FunctionType,
  GuardianProxy,
} from "../types/mod.ts";

import { parseDate } from "../../dependencies.ts";
/**
 * StringGuardian
 *
 * Guardian class for String data type
 *
 * @class StringGuardian
 */
export class StringGuardian<
  P extends FunctionParameters = [string],
> extends BaseGuardian<FunctionType<string, P>> {
  //#region Manipulators
  /**
   * capitalize
   *
   * Capitalizes the first letter of the sentence
   *
   * @returns GuardianProxy<this>
   */
  capitalize(): GuardianProxy<this> {
    return this.transform((str: string) =>
      str.charAt(0).toUpperCase() + str.slice(1)
    );
  }

  /**
   * lowerCase
   *
   * Converts the string to lower case
   *
   * @returns GuardianProxy<this>
   */
  lowerCase(): GuardianProxy<this> {
    return this.transform((str: string) => str.toLowerCase());
  }

  /**
   * upperCase
   *
   * Converts the string to upper case
   *
   * @returns GuardianProxy<this>
   */
  upperCase(): GuardianProxy<this> {
    return this.transform((str: string) => str.toUpperCase());
  }

  /**
   * camelCase
   *
   * Converts the string to camel case
   *
   * @returns GuardianProxy<this>
   */
  camelCase(): GuardianProxy<this> {
    return this.transform((str: string) =>
      str.replace(/[^a-zA-Z0-9]/g, " ").split(" ").map((word) =>
        word.charAt(0).toUpperCase() + word.slice(1)
      ).join("")
    );
  }

  /**
   * snakeCase
   *
   * Converts the string to snake case
   *
   * @returns GuardianProxy<this>
   */
  snakeCase(): GuardianProxy<this> {
    return this.transform((str: string) =>
      str.replace(/[^a-zA-Z0-9]/g, " ").split(" ").map((word) =>
        word.charAt(0).toLowerCase() + word.slice(1)
      ).join("_")
    );
  }

  /**
   * trim
   *
   * Removes white space from start and end of the string
   *
   * @returns GuardianProxy<this>
   */
  trim(): GuardianProxy<this> {
    return this.transform((str: string) => str.trim());
  }

  /**
   * replace
   *
   * Replaces a substring with another substring
   *
   * @param search string to search for
   * @param replace string to replace with
   * @returns GuardianProxy<this>
   */
  replace(search: string, replace: string): GuardianProxy<this> {
    return this.transform((str: string) => str.replace(search, replace));
  }

  toDate(format = "YYYY-MM-dd"): GuardianProxy<DateGuardian<P>> {
    return this.transform((str: string) => parseDate(str, format));
  }
  //#endregion Manipulators

  //#region Validators
  /**
   * notEmpty
   *
   * Ensures the string is not empty
   *
   * @param message string Message to use when validation fails
   * @returns GuardianProxy<this>
   */
  notEmpty(message?: string): GuardianProxy<this> {
    return this.test(
      (str: string) => str.length > 0,
      message || `Expect string to be not empty`,
    );
  }

  /**
   * min
   *
   * Checks if the string is at least `len` characters long
   *
   * @param len number length of the string
   * @param message string Message to use when validation fails
   * @returns GuardianProxy<this>
   */
  min(len: number, message?: string): GuardianProxy<this> {
    return this.test(
      (str: string) => str.length >= len,
      message || `Expect string to be at least ${len} characters long`,
    );
  }

  /**
   * max
   *
   * Checks if the string is at most `len` characters long
   *
   * @param len number length of the string
   * @param message string Message to use when validation fails
   * @returns GuardianProxy<this>
   */
  max(len: number, message?: string): GuardianProxy<this> {
    return this.test(
      (str: string) => str.length <= len,
      message || `Expect string to be at most ${len} characters long`,
    );
  }

  /**
   * between
   *
   * Checks if the string is between `min` and `max` characters long
   *
   * @param min number Minimum length of the string
   * @param max number Maximum length of the string
   * @param message string Message to use when validation fails
   * @returns GuardianProxy<this>
   */
  between(min: number, max: number, message?: string): GuardianProxy<this> {
    return this.test(
      (str: string) => str.length >= min && str.length <= max,
      message ||
        `Expect string to be between ${min} and ${max} characters long`,
    );
  }
  /**
   * pattern
   *
   * Checks if the string matches the pattern
   *
   * @param reg RegExp Pattern to match
   * @param message string Message to use when validation fails
   * @returns GuardianProxy<this>
   */
  pattern(reg: RegExp, message?: string): GuardianProxy<this> {
    return this.test(
      (str: string) => reg.test(str),
      message || `Expect string to match pattern ${reg.toString()}`,
    );
  }

  /**
   * pan
   *
   * Checks if the string is a valid PAN number (INDIA)
   * *NOTE* - It actually does not confirm the validity, just checks the format
   *
   * @param message string Message to use when validation fails
   * @returns GuardianProxy<this>
   */
  pan(message?: string): GuardianProxy<this> {
    return this.pattern(
      /^[A-Z]{5}[0-9]{4}[A-Z]{1}$/,
      message || `Expect string to be a valid PAN`,
    );
  }

  /**
   * aadhaar
   *
   * Checks if the string is a valid AADHAAR number (INDIA)
   * *NOTE* - It actually does not confirm the validity, just checks the format
   *
   * @param message string Message to use when validation fails
   * @returns GuardianProxy<this>
   */
  aadhaar(message?: string): GuardianProxy<this> {
    return this.pattern(
      /^[2-9]{1}[0-9]{3}\\s[0-9]{4}\\s[0-9]{4}$/,
      message || `Expect string to be a valid Aadhaar`,
    );
  }

  /**
   * email
   *
   * Checks if the string is a valid email address
   * *NOTE* - It actually does not confirm the validity, just checks the format
   *
   * @param message string Message to use when validation fails
   * @returns GuardianProxy<this>
   */
  email(message?: string): GuardianProxy<this> {
    return this.pattern(
      /^[a-zA-Z0-9.!#$%&'*+/=?^_`{|}~-]+@[a-zA-Z0-9](?:[a-zA-Z0-9-]{0,61}[a-zA-Z0-9])?(?:\.[a-zA-Z0-9](?:[a-zA-Z0-9-]{0,61}[a-zA-Z0-9])?)*$/,
      message || `Expect string to be a valid email`,
    );
  }

  /**
   * mobile
   *
   * Checks if the string is a valid mobile number.
   * *NOTE* - It actually does not confirm the validity, just checks the format
   *
   * @param pattern RegExp Pattern of mobile number to match. Defaults to /^[9|8|7|6][0-9]{9}$/
   * @param message string Message to use when validation fails
   * @returns GuardianProxy<this>
   */
  mobile(
    pattern = /^[6-9][0-9]{9}$/,
    message?: string,
  ): GuardianProxy<this> {
    return this.pattern(
      pattern,
      message || `Expect string to be a valid phone number`,
    );
  }

  /**
   * ifsc
   *
   * Checks if the string is a valid banking IFSC code format.
   * *NOTE* - It actually does not confirm the validity, just checks the format
   *
   * @param message string Message to use when validation fails
   * @returns GuardianProxy<this>
   */
  ifsc(message?: string): GuardianProxy<this> {
    return this.pattern(
      /^[A-Z]{4}0[A-Z0-9]{6}$/,
      message || `Expect string to be a valid IFSC code`,
    );
  }

  /**
   * gst
   *
   * Checks if the string is a valid GST number.
   * *NOTE* - It actually does not confirm the validity, just checks the format
   *
   * @param message string Message to use when validation fails
   * @returns GuardianProxy<this>
   */
  gst(message?: string): GuardianProxy<this> {
    return this.pattern(
      /^[0-9]{2}[A-Z]{5}[0-9]{4}[A-Z]{1}[1-9A-Z]{1}Z[0-9A-Z]{1}$/,
      message || `Expect string to be a valid GST number`,
    );
  }

  /**
   * ipv4
   *
   * Checks if the string is a valid IPv4 address.
   * *NOTE* - It actually does not confirm the validity, just checks the format
   *
   * @param message string Message to use when validation fails
   * @returns GuardianProxy<this>
   */
  ipv4(message?: string): GuardianProxy<this> {
    return this.pattern(
      /^(?:(?:25[0-5]|2[0-4][0-9]|[01]?[0-9][0-9]?)\.){3}(?:25[0-5]|2[0-4][0-9]|[01]?[0-9][0-9]?)$/,
      message || `Expect string to be a valid IPv4 address`,
    );
  }

  // ipv6(message?: string): GuardianProxy<this>  {
  //   return this.pattern(/^(?:(?:[0-9a-fA-F]{1,4}:){7}[0-9a-fA-F]{1,4}|(?:[0-9a-fA-F]{1,4}:){1,7}:|(?:[0-9a-fA-F]{1,4}:){1,6}:[0-9a-fA-F]{1,4}|(?:[0-9a-fA-F]{1,4}:){1,5}(?::[0-9a-fA-F]{1,4}){1,2}|(?:[0-9a-fA-F]{1,4}:){1,4}(?::[0-9a-fA-F]{1,4}){1,3}|(?:[0-9a-fA-F]{1,4}:){1,3}(?::[0-9a-fA-F]{1,4}){1,4}|(?:[0-9a-fA-F]{1,4}:){1,2}(?::[0-9a-fA-F]{1,4}){1,5}|[0-9a-fA-F]{1,4}:(?:(?::[0-9a-fA-F]{1,4}){1,6})|:(?:(?::[0-9a-fA-F]{1,4}){1,7}|:)|fe80:(?::[0-9a-fA-F]{0,4}%[0-9a-zA-Z]{1,}|:(?::[0-9a-fA-F]{1,4}){0,2}%[0-9a-zA-Z]{1,})$/, message || `Expect string to be a valid IPv6 address`);
  // }

  /**
   * url
   *
   * Checks if the string is a valid URL.
   *
   * @param message string Message to use when validation fails
   * @returns GuardianProxy<this>
   */
  url(message?: string): GuardianProxy<this> {
    return this.pattern(
      /^(?:http(s)?:\/\/)?[\w.-]+(?:\.[\w\.-]+)+[\w\-\._~:/?#[\]@!\$&'\(\)\*\+,;=.]+$/,
      message || `Expect string to be a valid URL`,
    );
  }

  /**
   * domain
   *
   * Checks if the string is a valid domain name.
   * *NOTE* - It actually does not confirm the validity, just checks the format
   *
   * @param message string Message to use when validation fails
   * @returns GuardianProxy<this>
   */
  domain(message?: string): GuardianProxy<this> {
    return this.pattern(
      /^(?:http(s)?:\/\/)?[\w.-]+(?:\.[\w\.-]+)+[\w\-\._~:/?#[\]@!\$&'\(\)\*\+,;=.]+$/,
      message || `Expect string to be a valid domain`,
    );
  }

  /**
   * hostName
   *
   * Checks if the string is a valid host name.
   * *NOTE* - It actually does not confirm the validity, just checks the format
   *
   * @param message string Message to use when validation fails
   * @returns GuardianProxy<this>
   */
  hostName(message?: string): GuardianProxy<this> {
    return this.pattern(
      /^(([a-zA-Z0-9]|[a-zA-Z0-9][a-zA-Z0-9\-]*[a-zA-Z0-9])\.)*([A-Za-z0-9]|[A-Za-z0-9][A-Za-z0-9\-]*[A-Za-z0-9])$/,
      message || `Expect string to be a valid host name`,
    );
  }

  /**
   * uuid
   *
   * Checks if the string is a valid UUID.
   *
   * @param message string Message to use when validation fails
   * @returns GuardianProxy<this>
   */
  uuid(message?: string): GuardianProxy<this> {
    return this.pattern(
      /^[0-9a-f]{8}-[0-9a-f]{4}-[1-5][0-9a-f]{3}-[89ab][0-9a-f]{3}-[0-9a-f]{12}$/,
      message || `Expect string to be a valid UUID`,
    );
  }

  /**
   * card
   *
   * Checks if the string is a valid credit card number.
   * *NOTE* - It actually does not confirm the validity, just checks the format
   *
   * @param message string Message to use when validation fails
   * @returns GuardianProxy<this>
   */
  card(message?: string): GuardianProxy<this> {
    return this.pattern(
      /^(?:4[0-9]{12}(?:[0-9]{3})?|5[1-5][0-9]{14}|6(?:011|5[0-9][0-9])[0-9]{12}|3[47][0-9]{13}|3(?:0[0-5]|[68][0-9])[0-9]{11}|(?:2131|1800|35\d{3})\d{11})$/,
      message || `Expect string to be a valid card number`,
    );
  }

  /**
   * cvv
   *
   * Checks if the string is a valid CVV.
   * *NOTE* - It actually does not confirm the validity, just checks the format
   *
   * @param message string Message to use when validation fails
   * @returns GuardianProxy<this>
   */
  cvv(message?: string): GuardianProxy<this> {
    return this.pattern(
      /^[0-9]{3,4}$/,
      message || `Expect string to be a valid CVV`,
    );
  }

  /**
   * visa
   *
   * Checks if the string is a valid Visa card number.
   * *NOTE* - It actually does not confirm the validity, just checks the format
   *
   * @param message string Message to use when validation fails
   * @returns GuardianProxy<this>
   */
  visa(message?: string): GuardianProxy<this> {
    return this.pattern(
      /^4[0-9]{12}(?:[0-9]{3})?$/,
      message || `Expect string to be a valid Visa card number`,
    );
  }

  /**
   * mastercard
   *
   * Checks if the string is a valid Mastercard card number.
   * *NOTE* - It actually does not confirm the validity, just checks the format
   *
   * @param message string Message to use when validation fails
   * @returns GuardianProxy<this>
   */
  mastercard(message?: string): GuardianProxy<this> {
    return this.pattern(
      /^5[1-5][0-9]{14}$/,
      message || `Expect string to be a valid Mastercard card number`,
    );
  }

  /**
   * amex
   *
   * Checks if the string is a valid American Express card number.
   * *NOTE* - It actually does not confirm the validity, just checks the format
   *
   * @param message string Message to use when validation fails
   * @returns GuardianProxy<this>
   */
  amex(message?: string): GuardianProxy<this> {
    return this.pattern(
      /^3[47][0-9]{13}$/,
      message || `Expect string to be a valid American Express card number`,
    );
  }

  /**
   * discover
   *
   * Checks if the string is a valid Discover card number.
   * *NOTE* - It actually does not confirm the validity, just checks the format
   *
   * @param message string Message to use when validation fails
   * @returns GuardianProxy<this>
   */
  discover(message?: string): GuardianProxy<this> {
    return this.pattern(
      /^6(?:011|5[0-9]{2})[0-9]{12}$/,
      message || `Expect string to be a valid Discover card number`,
    );
  }

  /**
   * diners
   *
   * Checks if the string is a valid Diners card number.
   * *NOTE* - It actually does not confirm the validity, just checks the format
   *
   * @param message string Message to use when validation fails
   * @returns GuardianProxy<this>
   */
  diners(message?: string): GuardianProxy<this> {
    return this.pattern(
      /^3(?:0[0-5]|[68][0-9])[0-9]{11}$/,
      message || `Expect string to be a valid Diners card number`,
    );
  }

  /**
   * jcb
   *
   * Checks if the string is a valid JCB card number.
   * *NOTE* - It actually does not confirm the validity, just checks the format
   *
   * @param message string Message to use when validation fails
   * @returns GuardianProxy<this>
   */
  jcb(message?: string): GuardianProxy<this> {
    return this.pattern(
      /^(?:2131|1800|35\d{3})\d{11}$/,
      message || `Expect string to be a valid JCB card number`,
    );
  }

  /**
   * rupay
   *
   * Checks if the string is a valid RuPay card number.
   * *NOTE* - It actually does not confirm the validity, just checks the format
   *
   * @param message string Message to use when validation fails
   * @returns GuardianProxy<this>
   */
  rupay(message?: string): GuardianProxy<this> {
    return this.pattern(
      /^6(?!011)(?:0[0-9]{14}|52[12][0-9]{12})$/,
      message || `Expect string to be a valid Rupay card number`,
    );
  }

  /**
   * upiId
   *
   * Checks if the string is a valid UPI ID.
   * *NOTE* - It actually does not confirm the validity, just checks the format
   *
   * @param message string Message to use when validation fails
   * @returns GuardianProxy<this>
   */
  upiId(message?: string): GuardianProxy<this> {
    return this.pattern(
      /^[a-zA-Z0-9]{12}$/,
      message || `Expect string to be a valid UPI ID`,
    );
  }

  /**
   * pinCode
   *
   * Validates if the provided value is a valid pincode
   *
   * @param regex RegExp The pin code pattern to match
   * @param message String The message to use when validation fails
   * @returns GuardianProxy<this>
   */
  pinCode(
    regex = /^[1-9]{1}[0-9]{2}\\s{0, 1}[0-9]{3}$/,
    message?: string,
  ): GuardianProxy<this> {
    return this.pattern(
      regex,
      message || `Expect string to be a valid pin code`,
    );
  }
  //#endregion Validators
}

export const stringGuard = new StringGuardian(type("string")).proxy();<|MERGE_RESOLUTION|>--- conflicted
+++ resolved
@@ -1,10 +1,6 @@
 import { BaseGuardian } from "../BaseGuardian.ts";
-<<<<<<< HEAD
-import { type } from "../utils/mod.ts";
-=======
 import { DateGuardian } from "./DateGuardian.ts";
 import { type } from "../utils.ts";
->>>>>>> e032e00b
 import type {
   FunctionParameters,
   FunctionType,
