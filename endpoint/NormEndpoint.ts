--- conflicted
+++ resolved
@@ -13,10 +13,6 @@
   ModelValidation, 
 } from "../norm/mod.ts";
 import data from "https://deno.land/std@0.141.0/_wasm_crypto/crypto.wasm.mjs";
-<<<<<<< HEAD
-import { Value } from "https://deno.land/std@0.150.0/encoding/_toml/parser.ts";
-=======
->>>>>>> 2d5eb26d
 
 export type ErrorList = {
   [key: string]: string;
@@ -90,19 +86,6 @@
     }
     // Perform Insert
     // validate data
-<<<<<<< HEAD
-    const validatedData: Array<Partial<T>> = [], 
-      errorRecords: Array<{row: number, errors: ModelValidation<T>}> = [];
-
-    for(const [index, item] of request.payload?.entries() || []) {
-      const [err, dat] = await this._model.validateData(item as Partial<T>);
-      if (err) {
-        console.log(err)
-        errorRecords.push({
-          row: index,
-          errors: err,
-        })
-=======
     const validatedData: Array<Partial<T>> = [],
       errorRecords: Array<{ row: number; errors: ModelValidation<T> }> = [];
 
@@ -114,24 +97,10 @@
           row: index,
           errors: err,
         });
->>>>>>> 2d5eb26d
       } else {
         validatedData.push(dat as Partial<T>);
       }
     }
-<<<<<<< HEAD
-    console.log('Async check done')
-    if(errorRecords.length > 0) {
-      console.log(errorRecords)
-      const errHead = new Headers();
-      errHead.set('X-Error-Rows', errorRecords.length.toString());
-      return {
-        status: Status.BadRequest,
-        payload: errorRecords, 
-        headers: errHead, 
-        totalRows: data.length, 
-      }
-=======
     console.log("Async check done");
     if (errorRecords.length > 0) {
       console.log(errorRecords);
@@ -143,7 +112,6 @@
         headers: errHead,
         totalRows: data.length,
       };
->>>>>>> 2d5eb26d
     }
 
     const queryOutput = await this._model.insert(
