import { Options } from '../options/mod.ts';
import {
  Context,
  oakHelpers,
  path,
  RouterMiddleware,
  Status,
} from '../dependencies.ts';

import type { HTTPMethods } from '../dependencies.ts';

import type {
  EndpointOptions,
  FileUploadInfo,
  // HTTPResponse,
  PagingParam,
  ParsedRequest,
  SortingParam,
} from './types/mod.ts';

// import { EndpointManager } from './EndpointManager.ts';

// import type { HTTPMethods } from "../dependencies.ts";
import {
  MissingHeadError,
  MissingNameError,
  MissingRoutePathError,
} from './Errors.ts';
import {
  badRequest,
  methodNotAllowed,
  resourceNotFound,
} from './HTTPErrors.ts';
// import { EndpointHooks } from "./types/EndpointOptions.ts";

export class BaseEndpoint<
  S extends Record<string, unknown> = Record<string, unknown>,
  O extends EndpointOptions = EndpointOptions,
> extends Options<O> {
  protected _allowedMethods: Array<HTTPMethods> = [];

  constructor(options: Partial<EndpointOptions>) {
    const defOptions: Partial<EndpointOptions> = {
      // stateParams: true,
      getHandler: undefined,
      postHandler: undefined,
      putHandler: undefined,
      patchHandler: undefined,
      deleteHandler: undefined,
      headHandler: undefined,
      postBodyParse: undefined,
      preResponseHandler: undefined,
      // authHandler: undefined,
      headers: {
        totalRows: 'X-Total-Rows',
        paginationLimit: 'X-Pagination-Limit',
        paginationPage: 'X-Pagination-Page',
      },
      notFoundMessage: `Requested resource could not be found`,
      notSupportedMessage: `Method not supported by this endpoint`,
    };

    if (!options.name) {
      throw new MissingNameError();
    }

    if (!options.routePath) {
      throw new MissingRoutePathError(options.name);
    }

    options.name = options.name.trim().toLowerCase();

    super(options as O, defOptions as Partial<O>);
    // Check handlers which are present
    if (
      this._getOption('getHandler') !== undefined &&
      this._getOption('getHandler') instanceof Function
    ) {
      this._allowedMethods.push('GET');
      if (
        this._getOption('headHandler') === undefined &&
        this._getOption('getHandler')! instanceof Function
      ) {
        // If get method is present, HEAD MUST be present
        throw new MissingHeadError(options.name);
      }
    }
    if (
      this._getOption('postHandler') !== undefined &&
      this._getOption('postHandler') instanceof Function
    ) {
      this._allowedMethods.push('POST');
    }
    if (
      this._getOption('putHandler') !== undefined &&
      this._getOption('putHandler') instanceof Function
    ) {
      this._allowedMethods.push('PUT');
    }
    if (
      this._getOption('patchHandler') !== undefined &&
      this._getOption('patchHandler') instanceof Function
    ) {
      this._allowedMethods.push('PATCH');
    }
    if (
      this._getOption('deleteHandler') !== undefined &&
      this._getOption('deleteHandler') instanceof Function
    ) {
      this._allowedMethods.push('DELETE');
    }
    if (
      this._getOption('headHandler') !== undefined &&
      this._getOption('headHandler') instanceof Function
    ) {
      this._allowedMethods.push('HEAD');
    }
    this._allowedMethods.push('OPTIONS');
    // Register the endpoint
    // EndpointManager.register(this);
  }

  public get route(): string {
    return path.posix.join(
      this._getOption('routePath'),
      // this._getOption('name'),
      this._buildIdentifiers(),
      // (this._getOption("routeParams") || "") + "?",
    );
  }

  public get group() {
    return this._getOption('routeGroup');
  }

  public get name() {
    return this._getOption('name');
  }

  public get allowedMethods(): string[] {
    return this._allowedMethods;
  }

  /**
   * handle
   *
   * Helper function which handles all request verbs and calls the appropriate handler
   *
   * @param ctx Context The Context from OAK
   * @returns void
   */
  public handle<R extends string>(): RouterMiddleware<R> {
    return async (ctx: Context) => {
      const method = ctx.request.method;
      if (method === 'GET') {
        await this.GET(ctx);
      } else if (method === 'POST') {
        await this.POST(ctx);
      } else if (method === 'PUT') {
        await this.PUT(ctx);
      } else if (method === 'PATCH') {
        await this.PATCH(ctx);
      } else if (method === 'DELETE') {
        await this.DELETE(ctx);
      } else if (method === 'HEAD') {
        await this.HEAD(ctx);
      } else if (method === 'OPTIONS') {
        await this.OPTIONS(ctx);
      } else {
        throw methodNotAllowed(this._getOption('notSupportedMessage'));
      }
    };
  }

  //#region HTTP Base Handlers

  /**
   * GET
   *
   * Handle GET request.
   *
   * @param ctx Context The Context from OAK
   * @returns void
   */
  public async GET(ctx: Context<S>): Promise<void> {
    const handler = this._getOption('getHandler'),
      headHandler = this._getOption('headHandler'),
      postHandle = this._getOption('preResponseHandler');

    // this._setDefaultHeaders(ctx);
    ctx.response.headers.set('Allow', this.allowedMethods.join(', '));

    // First check if method is even allowed
    if (
      this._allowedMethods.includes('GET') === false || handler === undefined
    ) {
      throw methodNotAllowed(
        this._getOption('notSupportedMessage'),
        ctx.response.headers,
      );
    } else {
      const req = await this._parseRequest(ctx);

      // Call the actual handler
      const op = await handler.apply(this, [req]),
        totalRows = await headHandler?.apply(this, [req]) || 0;
      ctx.response.status = op.status;
      // If there is identifier, then we are fetching a single record
      if (this._hasIdentifier(req)) {
        // If no rows throw 404
        if (!op.payload || op.payload.length === 0) {
          throw resourceNotFound(
            this._getOption('notFoundMessage'),
            ctx.response.headers,
          );
        } else {
          ctx.response.body = op.payload[0];
        }
      } else {
        ctx.response.body = op.payload;
      }
      // Set pagination headers
      const headerNames = this._getOption('headers');
      ctx.response.headers.set(
        headerNames.totalRows as string,
        totalRows.toString(),
      );

      if (req.paging) {
        if (req.paging.limit) {
          ctx.response.headers.set(
            headerNames.paginationLimit as string,
            req.paging.limit.toString(),
          );
        }
        if (req.paging.page) {
          ctx.response.headers.set(
            headerNames.paginationPage as string,
            req.paging.page.toString(),
          );
        }
      }

      if (op.headers) {
        op.headers.forEach((value, key) => {
          ctx.response.headers.set(key, value);
        });
      }

      // Call post response hook
      if (postHandle !== undefined) {
        await postHandle.apply(this, [ctx]);
      }
    }
    // All done
  }

  /**
   * POST
   *
   * Handles POST request.
   *
   * @param ctx Context The Context from OAK
   * @returns void
   */
  public async POST(ctx: Context): Promise<void> {
    const handler = this._getOption('postHandler'),
      postHandle = this._getOption('preResponseHandler');

    // this._setDefaultHeaders(ctx);
    ctx.response.headers.set('Allow', this.allowedMethods.join(', '));

    // First check if method is even allowed
    if (
      this._allowedMethods.includes('POST') === false || handler === undefined
    ) {
      throw methodNotAllowed(
        this._getOption('notSupportedMessage'),
        ctx.response.headers,
      );
    } else {
      const req = await this._parseRequest(ctx);

      if (this._hasIdentifier(req)) {
        // ctx.response.status = 405;
        // ctx.response.body = {
        //   message: this._getOption("notSupportedMessage"),
        // };
        // return;
        throw resourceNotFound(
          this._getOption('notFoundMessage'),
          ctx.response.headers,
        );
      }

      let single = false;
      // if (req.payload && !Array.isArray(req.payload)) {
      if (req.payload && req.payload.length === 1) {
        single = true;
      }

      const op = await handler.apply(this, [req]),
        totalRows = op.payload?.length || 0;

      ctx.response.status = op.status;
      if (op.payload) {
        if (single) {
          ctx.response.body = op.payload[0];
        } else {
          ctx.response.body = op.payload;
        }
      }

      const headerNames = this._getOption('headers');
      ctx.response.headers.set(
        headerNames.totalRows as string,
        totalRows.toString(),
      );

      if (op.headers) {
        op.headers.forEach((value, key) => {
          ctx.response.headers.set(key, value);
        });
      }

      // Call post response hook
      if (postHandle !== undefined) {
        await postHandle.apply(this, [ctx]);
      }
    }
  }

  /**
   * PUT
   *
   * Handles PUT request.
   *
   * @param ctx Context The Context from OAK
   * @returns void
   */
  public async PUT(ctx: Context): Promise<void> {
    const handler = this._getOption('putHandler'),
      postHandle = this._getOption('preResponseHandler');

    // this._setDefaultHeaders(ctx);
    ctx.response.headers.set('Allow', this.allowedMethods.join(', '));

    // First check if method is even allowed
    if (
      this._allowedMethods.includes('PUT') === false || handler === undefined
    ) {
      throw methodNotAllowed(
        this._getOption('notSupportedMessage'),
        ctx.response.headers,
      );
    } else {
      const req = await this._parseRequest(ctx);
      // TODO(@abhinav) - Handle array of objects

      const op = await handler.apply(this, [req]),
        totalRows = op.payload?.length || 0;

      ctx.response.status = op.status;
      if (this._hasIdentifier(req)) {
        // If no rows throw 404
        if (!op.payload || totalRows === 0) {
          throw resourceNotFound(
            this._getOption('notFoundMessage'),
            ctx.response.headers,
          );
        } else {
          ctx.response.body = op.payload[0];
        }
      } else {
        ctx.response.body = op.payload;
      }

      const headerNames = this._getOption('headers');
      ctx.response.headers.set(
        headerNames.totalRows as string,
        totalRows.toString(),
      );

      if (op.headers) {
        op.headers.forEach((value, key) => {
          ctx.response.headers.set(key, value);
        });
      }

      // Call post response hook
      if (postHandle !== undefined) {
        await postHandle.apply(this, [ctx]);
      }
    }
  }

  /**
   * PATCH
   *
   * Handles PATCH request.
   *
   * @param ctx Context The Context from OAK
   * @returns void
   */
  public async PATCH(ctx: Context): Promise<void> {
    const handler = this._getOption('patchHandler'),
      postHandle = this._getOption('preResponseHandler');

    // this._setDefaultHeaders(ctx);
    ctx.response.headers.set('Allow', this.allowedMethods.join(', '));

    // First check if method is even allowed
    if (
      this._allowedMethods.includes('PATCH') === false || handler === undefined
    ) {
      throw methodNotAllowed(
        this._getOption('notSupportedMessage'),
        ctx.response.headers,
      );
    } else {
      const req = await this._parseRequest(ctx);

      // TODO(@abhinav) - Handle array of objects

      const op = await handler.apply(this, [req]),
        totalRows = op.payload?.length || 0;

      ctx.response.status = op.status;
      // If there is identifier, then we are fetching a single record
      if (this._hasIdentifier(req)) {
        // If no rows throw 404
        if (!op.payload || totalRows === 0) {
          throw resourceNotFound(
            this._getOption('notFoundMessage'),
            ctx.response.headers,
          );
        } else {
          ctx.response.body = op.payload[0];
        }
      } else {
        ctx.response.body = op.payload;
      }

      const headerNames = this._getOption('headers');
      ctx.response.headers.set(
        headerNames.totalRows as string,
        totalRows.toString(),
      );

      if (op.headers) {
        op.headers.forEach((value, key) => {
          ctx.response.headers.set(key, value);
        });
      }
      // Call post response hook
      if (postHandle !== undefined) {
        await postHandle.apply(this, [ctx]);
      }
    }
  }

  /**
   * DELETE
   *
   * Handles DELETE request.
   *
   * @param ctx Context The Context from OAK
   * @returns void
   */
  public async DELETE(ctx: Context): Promise<void> {
    const handler = this._getOption('deleteHandler'),
      postHandle = this._getOption('preResponseHandler');

    ctx.response.headers.set('Allow', this.allowedMethods.join(', '));

    // First check if method is even allowed
    if (
      this._allowedMethods.includes('PATCH') === false || handler === undefined
    ) {
      throw methodNotAllowed(
        this._getOption('notSupportedMessage'),
        ctx.response.headers,
      );
    } else {
      const req = await this._parseRequest(ctx);

      const op = await handler.apply(this, [req]),
        totalRows = op.payload?.length || 0;

      ctx.response.status = op.status;

      if (this._hasIdentifier(req)) {
        // If no rows throw 404
        if (!op.payload || totalRows === 0) {
          throw resourceNotFound(
            this._getOption('notFoundMessage'),
            ctx.response.headers,
          );
        } else {
          ctx.response.body = op.payload[0];
        }
      } else {
        ctx.response.body = op.payload;
      }

      const headerNames = this._getOption('headers');
      ctx.response.headers.set(
        headerNames.totalRows as string,
        totalRows.toString(),
      );

      // There is no body in DELETE response
      // ctx.response.body = op.body;
      if (op.headers) {
        op.headers.forEach((value, key) => {
          ctx.response.headers.set(key, value);
        });
      }
      // Call post response hook
      if (postHandle !== undefined) {
        await postHandle.apply(this, [ctx]);
      }
    }
  }

  /**
   * HEAD
   *
   * Handles HEAD request.
   *
   * @param ctx Context The Context from OAK
   * @returns void
   */
  public async HEAD(ctx: Context): Promise<void> {
    const handler = this._getOption('headHandler'),
      postHandle = this._getOption('preResponseHandler');

    // this._setDefaultHeaders(ctx);
    ctx.response.headers.set('Allow', this.allowedMethods.join(', '));

    // First check if method is even allowed
    if (
      this._allowedMethods.includes('HEAD') === false || handler === undefined
    ) {
      throw methodNotAllowed(
        this._getOption('notSupportedMessage'),
        ctx.response.headers,
      );
    } else {
      const req = await this._parseRequest(ctx);

      const op = await handler.apply(this, [req]);

      // ctx.response.status = Status.OK;
      ctx.response.status = Status.OK;

      const headerNames = this._getOption('headers');
      ctx.response.headers.set(
        headerNames.totalRows as string,
        op.toString(),
      );

      // if (op.headers) {
      //   op.headers.forEach((value, key) => {
      //     ctx.response.headers.set(key, value);
      //   });
      // }
      // Call post response hook
      if (postHandle !== undefined) {
        await postHandle.apply(this, [ctx]);
      }
    }
  }

  /**
   * OPTIONS
   *
   * Handles OPTIONS request.
   *
   * @param ctx Context The Context from OAK
   * @returns void
   */
  public async OPTIONS(ctx: Context): Promise<void> {
    // Options are alwats allowed
    ctx.response.headers.set('Allow', this.allowedMethods.join(', '));
    // Await injected here to prevent error
    ctx.response.status = await 200;
  }

  //#endregion HTTP Base Handlers

  //#region Protected methods
  /**
   * _parseRequest
   *
   * Parse the request information and split any URL search params into:
   * Params - Regular filter params
   * Paging - Paging Options
   * Sorting - Sorting Options
   * Payload - The body information as a Record<string, unknown> or Array<Record<string, unknown>>
   * Files - Any files uploaded as Record<string, string> - Key is the actual file name, value is the uploaded file name (with path)
   *
   * @protected
   * @param ctx Context The context passed by OAK
   * @param parseBody Boolean Should the body be parsed
   * @returns ParsedRequest The parsed request
   */
  protected async _parseRequest(
    ctx: Context<S>,
  ): Promise<ParsedRequest<S>> {
    const params = oakHelpers.getQuery(ctx, { mergeParams: true }),
      paging: Partial<PagingParam> = {},
      sorting: SortingParam = {},
      contentLength: number = ctx.request.headers.get('content-length')
        ? parseInt(ctx.request.headers.get('content-length') as string)
        : 0;
    let payload:
      | Record<string, unknown>
      | Array<Record<string, unknown>>
      | undefined = undefined;
    let files: { [key: string]: Array<FileUploadInfo> } | undefined = undefined;

    //#region Split paging and sorting params
    if (params['page']) {
      paging.page = Number(params['page']) || 1;
      delete params['page'];
    }
    if (params['pagesize'] || this._getOption('pageLimit') !== undefined) {
      paging.limit = Number(params['pagesize']) ||
        this._getOption('pageLimit') as number;
      if (paging.page === undefined) {
        paging.page = 1;
      }
      delete params['pagesize'];
    }
    if (params['sort'] && params['sort'].length > 0) {
      const sort = params['sort'].split(',');
      sort.forEach((s) => {
        const [key, value] = s.split(':');
        sorting[key.trim()] = (value.trim().toUpperCase() as 'ASC' | 'DESC') ||
          'ASC';
      });
      delete params['sort'];
    } else if (params['sortasc']) {
      const sort = params['sortasc'].split(',');
      sort.forEach((s) => {
        sorting[s] = 'ASC';
      });
      delete params['sortasc'];
    } else if (params['sortdesc']) {
      const sort = params['sortdesc'].split(',');
      sort.forEach((s) => {
        sorting[s] = 'DESC';
      });
      delete params['sortdesc'];
    }
    //#endregion Split paging and sorting params

    //#region Parse Body
    // TODO(@abhinav) - Check if body exists in http 2.0
    if (ctx.request.hasBody === true && contentLength > 0) {
      const body = await ctx.request.body(),
        maxFileSize = this._getOption('uploadMaxFileSize') || 10485760, // default of 10MiB
        uploadPath = this._getOption('uploadPath'); // default of undefined
      if (body.type === 'bytes') {
        payload = {
          data: new TextDecoder().decode(await body.value),
        };
      } else if (body.type === 'text') {
        payload = {
          data: await body.value,
        };
      } else if (body.type === 'json') {
        payload = await body.value;
      } else if (body.type === 'form') {
        payload = {};
        const formData = await body.value;
        for (const [key, value] of formData.entries()) {
          payload[key] = value;
        }
      } else if (body.type === 'form-data') {
        // Ok this gets a little complicated as there will be both fields and files
        // @TODO - Figure out a better way to do this?
        const formData = await body.value.read({
          maxFileSize: maxFileSize,
          outPath: uploadPath,
        });
        payload = formData.fields;
        // Add files
        if (formData.files) {
          const uploadedFiles: Record<string, Array<FileUploadInfo>> = {};
          formData.files.forEach((file) => {
            const fileDetails: FileUploadInfo = {
              path: String(file.filename),
              originalName: file.originalName,
            };
            if (!uploadedFiles[file.name]) {
              uploadedFiles[file.name] = [];
            }
            uploadedFiles[file.name].push(fileDetails);
          });
          files = uploadedFiles;
        }
      }
    }
    // Handle Null value of Identifier and state params
    Object.keys(params).forEach((key) => {
      if (params[key] === null || params[key] === undefined) {
        delete params[key];
      }
    });
    //#endregion Parse Body

    const parseReq: ParsedRequest<S> = {
      method: ctx.request.method,
      state: ctx.state, // State is passed to the request
      params: params,
<<<<<<< HEAD
      paging: paging,
      sorting: sorting,
      payload: (payload === undefined) ? undefined : (Array.isArray(payload) ? payload : [payload]) as Array<
=======
      paging: (paging.limit !== undefined) ? paging as PagingParam : undefined,
      sorting: (Object.keys(sorting).length > 0) ? sorting : undefined,
      payload: (Array.isArray(payload) ? payload : [payload]) as Array<
>>>>>>> 14a88beb
        Record<string, unknown>
      >,
      files: files,
    };

    const postBodyParseHook = this._getOption('postBodyParse');
    if (postBodyParseHook !== undefined) {
      await postBodyParseHook.apply(this, [parseReq, ctx]);
    }

    // Call Inject params
    // return this._injectStateParams(parseReq, ctx.state.params);
    return parseReq;
  }

  /**
   * @deprecated
   * @param req ParsedRequest The data parsed from request
   * @param params Record<string, unknown> Params to inject
   * @returns ParsedRequest The parsed request with injected params
   */
  protected _injectStateParams(
    req: ParsedRequest,
    params?: Record<string, unknown>,
  ): ParsedRequest {
    if (params) {
      // Delete null and undefined values
      Object.keys(params).forEach((key) => {
        if (params[key] === null || params[key] === undefined) {
          delete params[key];
        }
      });
      req.params = Object.assign(req.params, params);
    }
    return req;
  }

  /**
   * _buildIdentifiers
   *
   * Builds the identifiers for the route. Identifiers are the "Primary Keys" identifying a specific
   * record in the entity. This is used to build the URL for the route.
   *
   * @returns string The identifiers for the route
   */
  protected _buildIdentifiers(): string {
    const routeIdentifiers = this._getOption('routeIdentifiers');
    if (routeIdentifiers && routeIdentifiers.length > 0) {
      // Only last identifier is optional
      return ':' + routeIdentifiers.join('\\::') + '?';
    } else {
      return '';
    }
  }

  /**
   * _hasIdentifier
   *
   * Checks if the Identifier is present in the request.
   *
   * @param req ParsedRequest The parsed request
   * @returns boolean True if Identifier is present in the request
   */
  protected _hasIdentifier(req: ParsedRequest): boolean {
    const routeIdentifiers = this._getOption('routeIdentifiers');
    if (routeIdentifiers && routeIdentifiers.length > 0) {
      return routeIdentifiers.every((identifier) => {
        return req.params[identifier] !== undefined;
      });
    } else {
      return false;
    }
  }
  //#endregion Protected methods
}<|MERGE_RESOLUTION|>--- conflicted
+++ resolved
@@ -715,15 +715,9 @@
       method: ctx.request.method,
       state: ctx.state, // State is passed to the request
       params: params,
-<<<<<<< HEAD
-      paging: paging,
-      sorting: sorting,
-      payload: (payload === undefined) ? undefined : (Array.isArray(payload) ? payload : [payload]) as Array<
-=======
       paging: (paging.limit !== undefined) ? paging as PagingParam : undefined,
       sorting: (Object.keys(sorting).length > 0) ? sorting : undefined,
-      payload: (Array.isArray(payload) ? payload : [payload]) as Array<
->>>>>>> 14a88beb
+      payload: (payload === undefined) ? undefined : (Array.isArray(payload) ? payload : [payload]) as Array<
         Record<string, unknown>
       >,
       files: files,
