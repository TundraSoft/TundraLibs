--- conflicted
+++ resolved
@@ -11,13 +11,10 @@
 
 A clear and concise description of what the bug is.
 
-<<<<<<< HEAD
-=======
 **To Reproduce**
 
 Steps to reproduce the behavior:
 
->>>>>>> cbb4e756
 1. Sample Data (if any)
 2. Pseudo/part code scope where error occured
 3. Any other information
