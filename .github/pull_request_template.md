# Description

Please include a summary of the change and which issue is fixed. Please also
include relevant motivation and context. List any dependencies that are required
for this change.

Fixes # (issue)

### Known downstream dependencies

### Type of change

- [ ] Bug fix (non-breaking change which fixes an issue)
- [ ] New feature (non-breaking change which adds functionality)
- [ ] Breaking change (fix or feature that would cause existing functionality to
      not work as expected)
- [ ] This change requires a documentation update

### Checklist:

- [ ] Code follows the style guidelines of this project
<<<<<<< HEAD
- [ ] Code has been self reviewed before raising PR
=======
- [ ] Executed deno --fmt and deno --test locally before pushing
>>>>>>> cbb4e756
- [ ] Code is well commented
- [ ] Documentation has been updated
- [ ] No new warnings are generated
- [ ] Test cases have been updated to reflect the changes/fixes
- [ ] New and existing unit tests pass locally with changes
- [ ] Any dependent changes have been merged and published in downstream modules<|MERGE_RESOLUTION|>--- conflicted
+++ resolved
@@ -19,11 +19,7 @@
 ### Checklist:
 
 - [ ] Code follows the style guidelines of this project
-<<<<<<< HEAD
-- [ ] Code has been self reviewed before raising PR
-=======
 - [ ] Executed deno --fmt and deno --test locally before pushing
->>>>>>> cbb4e756
 - [ ] Code is well commented
 - [ ] Documentation has been updated
 - [ ] No new warnings are generated
